import copy
from multiprocessing import Process
import multiprocessing
from traceback import format_exc
import threading
import time
import uuid
import os
from os import uname
from queue import Queue, LifoQueue

import redis
from redistimeseries.client import Client as RedisTimeSeries

from atom.config import DEFAULT_REDIS_PORT, DEFAULT_METRICS_PORT, DEFAULT_REDIS_SOCKET, DEFAULT_METRICS_SOCKET, HEALTHCHECK_RETRY_INTERVAL
from atom.config import LANG, VERSION, ACK_TIMEOUT, RESPONSE_TIMEOUT, STREAM_LEN, MAX_BLOCK
from atom.config import ATOM_NO_ERROR, ATOM_COMMAND_NO_ACK, ATOM_COMMAND_NO_RESPONSE
from atom.config import ATOM_COMMAND_UNSUPPORTED, ATOM_CALLBACK_FAILED, ATOM_USER_ERRORS_BEGIN, ATOM_INTERNAL_ERROR
from atom.config import HEALTHCHECK_COMMAND, VERSION_COMMAND, REDIS_PIPELINE_POOL_SIZE, COMMAND_LIST_COMMAND
from atom.messages import Cmd, Response, StreamHandler, format_redis_py
from atom.messages import Acknowledge, Entry, Log, LogLevel, ENTRY_RESERVED_KEYS
import atom.serialization as ser


RESERVED_COMMANDS = [
    COMMAND_LIST_COMMAND,
    VERSION_COMMAND,
    HEALTHCHECK_COMMAND
]

class ElementConnectionTimeoutError(redis.exceptions.TimeoutError):
    pass


class Element:
<<<<<<< HEAD
    def __init__(self, name, host=None, port=DEFAULT_REDIS_PORT, metrics_port=DEFAULT_METRICS_PORT,
                 socket_path=DEFAULT_REDIS_SOCKET, metrics_socket_path=DEFAULT_METRICS_SOCKET, conn_timeout_ms=30000):
=======
    def __init__(self, name, host=None, port=DEFAULT_REDIS_PORT,
                 socket_path=DEFAULT_REDIS_SOCKET, conn_timeout_ms=5000,
                 data_timeout_ms=5000):
>>>>>>> 7272de34
        """
        Args:
            name (str): The name of the element to register with Atom.
            host (str, optional): The ip address of the Redis server to connect to.
            port (int, optional): The port of the Redis server to connect to.
            socket_path (str, optional): Path to Redis Unix socket.
            conn_timeout_ms (int, optional): The number of milliseconds to wait
                                             before timing out when establishing
                                             a Redis connection
            data_timeout_ms (int, optional): The number of milliseconds to wait
                                             before timing out while waiting for
                                             data back over a Redis connection.
        """

        self.name = name
        self.host = uname().nodename
        self.handler_map = {}
        self.timeouts = {}
        self._redis_connection_timeout = float(conn_timeout_ms / 1000.)
        self._redis_data_timeout = float(data_timeout_ms / 1000.)
        assert self._redis_connection_timeout > 0, \
            "timeout must be positive and non-zero"
        self.streams = set()
        self._rclient = None
        self._command_loop_shutdown = multiprocessing.Event()
        self._rpipeline_pool = Queue()
        self._mpipeline_pool = LifoQueue()
        self._mpipeline_async_pool = LifoQueue()
        self._timed_out = False
        self._pid = os.getpid()
        self._cleaned_up = False
        self.processes = []
        try:
            if host is not None:
                self._host = host
                self._port = port
                self._metrics_port = metrics_port
                self._rclient = redis.StrictRedis(
                    host=self._host,
                    port=self._port,
                    socket_timeout=self._redis_data_timeout,
                    socket_connect_timeout=self._redis_connection_timeout
                )
                self._mclient = RedisTimeSeries(
                    host=self._host,
                    port=self._metrics_port,
                    socket_connect_timeout=self._redis_connection_timeout
                )
            else:
                self._socket_path = socket_path
                self._rclient = redis.StrictRedis(
                    unix_socket_path=socket_path,
                    socket_timeout=self._redis_data_timeout,
                    socket_connect_timeout=self._redis_connection_timeout
                )
                self._mclient = RedisTimeSeries(
                    unix_socket_path=metrics_socket_path,
                    socket_connect_timeout=self._redis_connection_timeout
                )

            # Init our pool of redis clients/pipelines
            for i in range(REDIS_PIPELINE_POOL_SIZE):
                self._rpipeline_pool.put(self._rclient.pipeline())
            for i in range(REDIS_PIPELINE_POOL_SIZE):
                self._mpipeline_pool.put(self._mclient.pipeline())

            _pipe = self._rpipeline_pool.get()

            # increment global element ref counter
            self._increment_command_group_counter(_pipe)

            _pipe.xadd(
                self._make_response_id(self.name),
                {
                    "language": LANG,
                    "version": VERSION
                },
                maxlen=STREAM_LEN)
            # Keep track of response_last_id to know last time the client's response stream was read from
            self.response_last_id = _pipe.execute()[-1].decode()
            self.response_last_id_lock = threading.Lock()

            _pipe.xadd(
                self._make_command_id(self.name),
                {
                    "language": LANG,
                    "version": VERSION
                },
                maxlen=STREAM_LEN)
            # Keep track of command_last_id to know last time the element's command stream was read from
            self.command_last_id = _pipe.execute()[-1].decode()
            _pipe = self._release_pipeline(_pipe)

            # Init a default healthcheck, overridable
            # By default, if no healthcheck is set, we assume everything is ok and return error code 0
            self.healthcheck_set(lambda: Response())

            # Init a version check callback which reports our language/version
            current_major_version = ".".join(VERSION.split(".")[:-1])
            self.command_add(
                VERSION_COMMAND,
                lambda: Response(data={"language": LANG, "version": float(current_major_version)}, serialization="msgpack")
            )

            # Add command to query all commands
            self.command_add(
                COMMAND_LIST_COMMAND,
                lambda: Response(
                    data=[k for k in self.handler_map if k not in RESERVED_COMMANDS],
                    serialization="msgpack"
                )
            )

            # Load lua scripts
            self._stream_reference_sha = None
            this_dir, this_filename = os.path.split(__file__)
            with open(os.path.join(this_dir, 'stream_reference.lua')) as f:
                data = f.read()
                _pipe = self._rpipeline_pool.get()
                _pipe.script_load(data)
                script_response = _pipe.execute()
                _pipe = self._release_pipeline(_pipe)

                if (not isinstance(script_response, list)) or \
                    (len(script_response) != 1) or \
                    (not isinstance(script_response[0], str)):
                    self.log(LogLevel.ERR, "Failed to load lua script stream_reference.lua")
                else:
                    self._stream_reference_sha = script_response[0]

            self.log(LogLevel.INFO, "Element initialized.", stdout=False)
        except redis.exceptions.TimeoutError:
            self._timed_out = True
            raise ElementConnectionTimeoutError()

        except redis.exceptions.RedisError:
            raise Exception("Could not connect to nucleus!")

    def __repr__(self):
        return f"{self.__class__.__name__}({self.name})"

    def clean_up_stream(self, stream):
        """
        Deletes the specified stream.

        Args:
            stream (string): The stream to delete.
        """
        if stream not in self.streams:
            raise RuntimeError(
                "Stream '%s' is not present in Element "
                "streams (element: %s)" % (stream, self.name),
            )
        self._rclient.delete(self._make_stream_id(self.name, stream))
        self.streams.remove(stream)

    def _clean_up(self):
        """Clean up everything for the element"""

        if not self._cleaned_up:
            # If the spawning process's element is being deleted, we need
            # to ensure we signal a shutdown to the children
            cur_pid = os.getpid()
            if cur_pid == self._pid:
                self.command_loop_shutdown()

            # decrement ref count
            try:
                _pipe = self._rpipeline_pool.get()
                self._decrement_command_group_counter(_pipe)
                _pipe = self._release_pipeline(_pipe)
            except redis.exceptions.TimeoutError:
                # the connection is already stale or has timed out
                pass

            self._cleaned_up = True

    def __del__(self):
        """Clean up"""
        self._clean_up()

    def _clean_up_streams(self):
        # if we have encountered a connection timeout there's no use
        # in re-attempting stream cleanup commands as they will implicitly
        # cause the redis pool to reconnect and trigger a subsequent
        # timeout incurring ~2x the intended timeout in some contexts
        if self._timed_out:
            return

        for stream in self.streams.copy():
            self.clean_up_stream(stream)
        try:
            self._rclient.delete(self._make_response_id(self.name))
            self._rclient.delete(self._make_command_id(self.name))
            self._rclient.delete(self._make_consumer_group_counter(self.name))
        except redis.exceptions.RedisError:
            raise Exception("Could not connect to nucleus!")

    def _release_pipeline(self, pipeline, metrics=False):
        """
        Resets the specified pipeline and returns it to the pool of available pipelines.

        Args:
            pipeline (Redis Pipeline): The pipeline to release
        """
        pipeline.reset()
        self._rpipeline_pool.put(pipeline)
        return None

    def _get_metrics_pipeline(self):
        """
        Get a pipeline for use in metrics. We'll try to reuse
        a pipeline that needs flushing (i.e. called with execute=False)
        previously and then fall back on using a standard pipeline if not.

        Return:
            pipeline: the pipeline itself
            len(pipeline): how much data is in the pipeline. This
                will be needed to filter out other peoples' data
                if it happened to be in your pipeline before your commands
                were added.
        """
        pipeline = None

        # Try to get it from the async pool
        if not self._mpipeline_async_pool.empty():
            try:
                pipeline = self._mpipeline_async_pool.get()
            except queue.Empty:
                pass

        if pipeline is None:
            pipeline = self._mpipeline_pool.get()

        return pipeline, len(pipeline)

    def _metrics_execute(self, pipeline):
        """
        Execute a metrics pipeline, handling known issues

        Args:
            pipeline: pipeline to execute
        """

        try:
            data = pipeline.execute()
        #  KNOWN ISSUE WITH NO WORKAROUND: Adding two metrics values with the
        #   same timestamp throws this error. We generally shouldn't hit this,
        #   but if we do we shouldn't crash because of it -- lowing metrics
        #   is not the end of the world here.
        except redis.exceptions.ResponseError as e:
            self.log(LogLevel.ERR, f"Failed to write metrics (likely due to 2x metrics with same timestamp) with exception {e}")


    def _release_metrics_pipeline(self, pipeline, prev_len, execute=True):
        """
        Release (and perhaps execute) a pipeline that was used for a metrics
        call. If execute is TRUE we will execute the pipeline and return
        it to the general pool. If execute is FALSE we will not execute the
        pipeline and we will put it back into the async pool. Then, it will get
        executed either when someone flushes or opportunistically by
        the next person who releases a pipeline with execute=True.

        Args:
            pipeline: pipeline to release (return value 0 of _get_metrics_pipeline)
            prev_len: previous length of the pipeline before we got it (return
                value 1 of _get_metrics_pipeline)
        """
        data = None

        if execute:
            self._metrics_execute(pipeline)
            pipeline.reset()
            self._mpipeline_pool.put(pipeline)
        else:
            self._mpipeline_async_pool.put(pipeline)

        # Only return the data that we care about (if any)
        return data[prev_len:] if data else None

    def _update_response_id_if_older(self, new_id):
        """
        Atomically update global response_last_id to new id, if timestamp on new id is more recent

        Args:
            new_id (str): New response id we want to set
        """
        self.response_last_id_lock.acquire()
        components = self.response_last_id.split("-")
        global_id_time = int(components[0])
        global_id_seq = int(components[1])
        components = new_id.split("-")
        new_id_time = int(components[0])
        new_id_seq = int(components[1])
        if (new_id_time > global_id_time or (new_id_time == global_id_time and new_id_seq > global_id_seq)):
            self.response_last_id = new_id
        self.response_last_id_lock.release()

    def _make_response_id(self, element_name):
        """
        Creates the string representation for a element's response stream id.

        Args:
            element_name (str): Name of the element to generate the id for.
        """
        return f"response:{element_name}"

    def _make_command_id(self, element_name):
        """
        Creates the string representation for an element's command stream id.

        Args:
            element_name (str): Name of the element to generate the id for.
        """
        return f"command:{element_name}"

    def _make_consumer_group_counter(self, element_name):
        """
        Creates the string representation for an element's command group
        stream counter id.

        Args:
            element_name (str): Name of the element to generate the id for.
        """
        return f"command_consumer_group_counter:{element_name}"

    def _make_consumer_group_id(self, element_name):
        """
        Creates the string representation for an element's command group
        stream id.

        Args:
            element_name (str): Name of the element to generate the id for.
        """
        return f"command_consumer_group:{element_name}"

    def _make_stream_id(self, element_name, stream_name):
        """
        Creates the string representation of an element's stream id.

        Args:
            element_name (str): Name of the element to generate the id for.
            stream_name (str): Name of element_name's stream to generate the id for.
        """
        if element_name is None:
            return stream_name
        else:
            return f"stream:{element_name}:{stream_name}"

    def _make_reference_id(self):
        """
        Creates a reference ID

        Args:

        """

        return f"reference:{self.name}:{str(uuid.uuid4())}"

    def _get_redis_timestamp(self):
        """
        Gets the current timestamp from Redis.
        """
        secs, msecs = self._rclient.time()
        timestamp = str(secs) + str(msecs).zfill(6)[:3]
        return timestamp

    def _decode_entry(self, entry):
        """
        Decodes the binary keys of an entry

        Args:
            entry (dict): The entry in dictionary form to decode.
        Returns:
            The decoded entry as a dictionary.
        """
        decoded_entry = {}
        for k in list(entry.keys()):
            if type(k) is bytes:
                k_str = k.decode()
            else:
                k_str = k
            decoded_entry[k_str] = entry[k]
        return decoded_entry

    def _deserialize_entry(self, entry, method=None):
        """
        Deserializes the binary data of the entry.

        Args:
            entry (dict): The entry in dictionary form to deserialize.
            method (str, optional): The method of deserialization to use;
                                    defaults to None.
        Returns:
            The deserialized entry as a dictionary.
        """
        for k, v in entry.items():
            if type(v) is bytes:
                try:
                    entry[k] = ser.deserialize(v, method=method)
                except:
                    pass
        return entry

    def _check_element_version(self, element_name, supported_language_set=None, supported_min_version=None):
        """
        Convenient helper function to query an element about whether it meets min language and version requirements for some feature

        Args:
            element_name (str): Name of the element to query
            supported_language_set (set, optional): Optional set of supported languages target element must be a part of to pass
            supported_min_version (float, optional): Optional min version target element must meet to pass
        """
        # Check if element is reachable and supports the version command
        response = self.get_element_version(element_name)
        if response["err_code"] != ATOM_NO_ERROR or type(response["data"]) is not dict:
            return False
        # Check for valid response to version command
        if not ("version" in response["data"] and "language" in response["data"] and type(response["data"]["version"]) is float):
            return False
        # Validate element meets language requirement
        if supported_language_set and response["data"]["language"] not in supported_language_set:
            return False
        # Validate element meets version requirement
        if supported_min_version and response["data"]["version"] < supported_min_version:
            return False
        return True

    def _get_serialization_method(self, data, user_serialization, force_serialization, deserialize=None):
        """
        Helper function to make a unified serialization decision based off of
        common user arguments. The serialization method returned will
        be a string, that will be based on the following logic:

        1. If `force_serialization` is true, then return the user-passed
            serialization method
        2. If the `ser` key is present in the data, go with that
        3. If the `ser` key is not present and the `deserialize` param is
            present then the type is `msgpack`
        4. Else, leave the data alone

        Args:
            data (dict): set of keys through which to search for special
                serialization key "ser".
            user_serialization (none/str): User-passed argument to API
            force_serialization (bool): Boolean to ignore "ser" key if found
                in favor of the user-passed serialization. This can be useful
                if data is being read from atom in order to then move it
                through another transport layer which still needs the
                serialization
            deserialize (none/bool): Legacy param. If not equal to none, implies
                user_serialization = "msgpack"
        """

        serialization = user_serialization

        if not force_serialization:
            if "ser" in data.keys():
                serialization = data.pop("ser")
                if type(serialization) != str:
                    serialization = serialization.decode()
            elif deserialize is not None:  # check for deprecated legacy mode
                serialization = "msgpack" if deserialize else None

        return serialization

    def get_all_elements(self):
        """
        Gets the names of all the elements connected to the Redis server.

        Returns:
            List of element ids connected to the Redis server.
        """
        elements = [
            element.decode().split(":")[-1]
            for element in self._rclient.keys(self._make_response_id("*"))
        ]
        return elements

    def get_all_streams(self, element_name="*"):
        """
        Gets the names of all the streams of the specified element (all by default).

        Args:
            element_name (str): Name of the element of which to get the streams from.

        Returns:
            List of Stream ids belonging to element_name
        """
        streams = [
            stream.decode()
            for stream in self._rclient.keys(self._make_stream_id(element_name, "*"))
        ]
        return streams

    def get_element_version(self, element_name):
        """
        Queries the version info for the given element name.

        Args:
            element_name (str): Name of the element to query

        Returns:
            A dictionary of the response from the command.
        """
        return self.command_send(element_name, VERSION_COMMAND, "", serialization="msgpack")

    def get_all_commands(self, element_name=None, ignore_caller=True):
        """
        Gets the names of the commands of the specified element (all elements by default).

        Args:
            element_name (str): Name of the element of which to get the commands.
            ignore_caller (bool): Do not send commands to the caller.

        Returns:
            List of available commands for all elements or specified element.
        """
        if element_name is None:
            elements = self.get_all_elements()
        elif isinstance(element_name, str):
            elements = [element_name]
        elif isinstance(element_name, (list, tuple)):
            elements = copy.deepcopy(element_name)
        else:
            raise ValueError("unsupported element_name: %s" % (element_name,))
        if ignore_caller and self.name in elements:
            elements.remove(self.name)

        command_list = []
        for element in elements:
            # Check support for command_list command
            if self._check_element_version(element, {'Python'}, 0.3):
                # Retrieve commands for each element
                elem_commands = self.command_send(
                    element,
                    COMMAND_LIST_COMMAND,
                    serialization="msgpack"
                )['data']
                # Rename each command pre-pending the element name
                command_list.extend([f'{element}:{command}' for command in elem_commands])
        return command_list

    def command_add(self, name, handler, timeout=RESPONSE_TIMEOUT, serialization=None, deserialize=None):
        """
        Adds a command to the element for another element to call.

        Args:
            name (str): Name of the command.
            handler (callable): Function to call given the command name.
            timeout (int, optional): Time for the caller to wait for the command to finish.
            serialization (str, optional): The method of serialization to use;
                                           defaults to None.

            Deprecated:
            deserialize (bool, optional): Whether or not to deserialize the data using
                                          msgpack before passing it to the handler.
        """
        if not callable(handler):
            raise TypeError("Passed in handler is not a function!")
        if (name in RESERVED_COMMANDS and name in self.handler_map):
            raise ValueError(
                f"'{name}' is a reserved command name dedicated to {name} "
                 "commands, choose another name"
             )

        if deserialize is not None:  # check for deprecated legacy mode
            serialization = "msgpack" if deserialize else None

        if not ser.is_valid_serialization(serialization):
            raise ValueError(f"Invalid serialization method \"{serialization}\"."
                             "Must be one of {ser.Serializations.print_values()}.")

        self.handler_map[name] = {"handler": handler, "serialization": serialization}

        self.timeouts[name] = timeout

    def healthcheck_set(self, handler):
        """
        Sets a custom healthcheck callback

        Args:
            handler (callable): Function to call when evaluating whether this element is healthy or not.
                                Should return a Response with err_code ATOM_NO_ERROR if healthy.
        """
        if not callable(handler):
            raise TypeError("Passed in handler is not a function!")
        # Handler must return response with 0 error_code to pass healthcheck
        self.handler_map[HEALTHCHECK_COMMAND] = {"handler": handler, "serialization": None}
        self.timeouts[HEALTHCHECK_COMMAND] = RESPONSE_TIMEOUT

    def wait_for_elements_healthy(self, element_list, retry_interval=HEALTHCHECK_RETRY_INTERVAL, strict=False):
        """
        Blocking call will wait until all elements in the element respond that they are healthy.

        Args:
            element_list ([str]): List of element names to run healthchecks on
                                  Should return a Response with err_code ATOM_NO_ERROR if healthy.
            retry_interval (float, optional) Time in seconds to wait before retrying after a failed attempt.
            strict (bool, optional) In strict mode, all elements must be reachable and support healthchecks to pass.
                                    If false, elements that don't have healthchecks will be assumed healthy.
        """

        while True:
            all_healthy = True
            for element_name in element_list:
                # Verify element is reachable and supports healthcheck feature
                if not self._check_element_version(element_name, supported_language_set={LANG}, supported_min_version=0.2):
                    # In strict mode, if element is not reachable or doesn't support healthchecks, assume unhealthy
                    if strict:
                        self.log(LogLevel.WARNING, f"Failed healthcheck on {element_name}, retrying...")
                        all_healthy = False
                        break
                    else:
                        continue

                response = self.command_send(element_name, HEALTHCHECK_COMMAND, "")
                if response["err_code"] != ATOM_NO_ERROR:
                    self.log(LogLevel.WARNING, f"Failed healthcheck on {element_name}, retrying...")
                    all_healthy = False
                    break
            if all_healthy:
                break

            time.sleep(retry_interval)

    def command_loop(self, n_procs=1, block=True, read_block_ms=1000, join_timeout=10.0):
        """Main command execution event loop

        For each worker process, performs the following event loop:
            - Waits for command to be put in element's command stream consumer
              group
            - Sends Acknowledge to caller and then runs command
            - Returns Response with processed data to caller

        Args:
            n_procs (integer): Number of worker processes.  Each worker process
                               will pull work from the Element's shared command
                               consumer group (defaults to 1).
            block (bool, optional): Wait for the response before returning
                                    from the function.
                                       block.
            read_block_ms (integer, optional): Number of milliseconds to block
                                               for during a stream read insde of
                                               a command loop.
            join_timeout (integer, optional): If block=True, how long to wait while
                                              joining threads at the end of the
                                              command loop before raising an
                                              exception
        """
        # update self._pid in case e.g. we were constructed in a parent thread but
        # `command_loop` was explicitly called as a sub-process
        self._pid = os.getpid()
        n_procs = int(n_procs)
        if n_procs <= 0:
            raise ValueError("n_procs must be a positive integer")

        # note: This warning is emitted in situations where the calling process has more
        #       than one active thread.  When the command_loop children processes are
        #       forked they will only copy the thread state of the active thread which
        #       invoked the fork.  Other active thread state will *not* be copied to
        #       these descendent processes.  This may cause some problems with proper
        #       execution of the Element's command_loop if the command depends on this
        #       thread state being available on the descendent processes.
        #       Please see the following Stack Overflow link for more context:
        #       https://stackoverflow.com/questions/39890363/what-happens-when-a-thread-forks
        thread_count = threading.active_count()
        if thread_count > 1:
            self.log(
                LogLevel.WARNING,
                f"[element:{self.name}] Active thread count is currently {thread_count}.  Child command_loop "
                "processes will only copy one active thread's state and therefore may not "
                "work properly."
            )

        self.processes = []
        for i in range(n_procs):
            p = Process(target=self._command_loop, args=(self._command_loop_shutdown,), kwargs={'read_block_ms' : read_block_ms})
            p.start()
            self.processes.append(p)

        if block:
            self._command_loop_join(join_timeout=join_timeout)

    def _increment_command_group_counter(self, _pipe):
        """Incremeents reference counter for element stream collection"""
        _pipe.incr(self._make_consumer_group_counter(self.name))
        result = _pipe.execute()[-1]
        self.log(
            LogLevel.DEBUG,
            f'inrementing element {self.name} {result}',
            stdout=False
        )
        return result

    def _decrement_command_group_counter(self, _pipe):
        """Decrements reference counter for element stream collection"""
        _pipe.decr(self._make_consumer_group_counter(self.name))
        result = _pipe.execute()[-1]
        self.log(
            LogLevel.DEBUG,
            f'decrementing element {self.name} {result}',
            stdout=False
        )
        if not result:
            #TODO: consider logging
            self.log(
                LogLevel.DEBUG,
                f'cleaning up stream {self.name}',
                stdout=False
            )
            self._clean_up_streams()
        return result

    def _command_loop(self, shutdown_event, read_block_ms=1000):
        if hasattr(self, '_host'):
            _rclient = redis.StrictRedis(host=self._host, port=self._port)
        else:
            _rclient = redis.StrictRedis(unix_socket_path=self._socket_path)
        _pipe = _rclient.pipeline()

        #cur_pid = os.getpid()
        #if cur_pid != self._pid:
        #    self._increment_command_group_counter(_pipe)


        # get a group handle
        # note: if use_command_last_id is set then the group will receive
        #       messages newer than the most recent command id observed by the
        #       Element class.  However, by default it will than accept
        #       messages newer than the creation of the consumer group.
        #
        stream_name = self._make_command_id(self.name)
        group_name = self._make_consumer_group_id(self.name)
        group_last_cmd_id = self.command_last_id
        try:
            _rclient.xgroup_create(
                stream_name,
                group_name,
                group_last_cmd_id,
                mkstream=True
            )
        except redis.exceptions.ResponseError:
            # If we encounter a `ResponseError` we assume it's because of a `BUSYGROUP`
            # signal, implying the consumer group already exists for this command.
            #
            # Thus, we go on our merry way as we can successfully proceed pulling from the
            # already created group :)
            pass
        # make a new uuid for the consumer name
        consumer_uuid = str(uuid.uuid4())
        while not shutdown_event.is_set():
            # Get oldest new command from element's command stream
            # note: consumer group consumer id is implicitly announced
            try:
                cmd_responses = _rclient.xreadgroup(
                    group_name,
                    consumer_uuid,
                    {stream_name: '>'},
                    block=read_block_ms,
                    count=1
                )
            except redis.exceptions.ResponseError:
                self.log(
                    LogLevel.ERR,
                    f"Recieved redis ResponseError.  Possible attempted "
                    "XREADGROUP on closed stream %s (is shutdown: %s).  "
                    "Please ensure you have performed the command_loop_shutdown"
                    " command on the object running command_loop." % (
                        stream_name,
                        shutdown_event.is_set()
                    ),
                    _pipe=_pipe
                )
                return

            if not cmd_responses:
                continue
            cmd_stream_name, msgs = cmd_responses[0]
            if cmd_stream_name.decode() != stream_name:
                raise RuntimeError(
                    "Expected received stream name to match: %s %s" % (
                        cmd_stream_name,
                        stream_name
                    ))

            assert len(msgs) == 1, "expected one message: %s" % (msgs,)

            msg = msgs[0]  # we only read one
            cmd_id, cmd = msg

            # Set the command_last_id to this command's id to keep track of our
            # last read
            self.command_last_id = cmd_id.decode()

            try:
                caller = cmd[b"element"].decode()
                cmd_name = cmd[b"cmd"].decode()
                data = cmd[b"data"]
            except KeyError:
                # Ignore non-commands
                continue

            if not caller:
                self.log(LogLevel.ERR, "No caller name present in command!", _pipe=_pipe)
                continue

            # Send acknowledge to caller
            if cmd_name not in self.timeouts.keys():
                timeout = RESPONSE_TIMEOUT
            else:
                timeout = self.timeouts[cmd_name]
            acknowledge = Acknowledge(self.name, cmd_id, timeout)

            _pipe.xadd(self._make_response_id(caller), vars(acknowledge), maxlen=STREAM_LEN)
            _pipe.execute()

            # Send response to caller
            if cmd_name not in self.handler_map.keys():
                self.log(LogLevel.ERR, "Received unsupported command: %s" % (cmd_name,), _pipe=_pipe)
                response = Response(
                    err_code=ATOM_COMMAND_UNSUPPORTED,
                    err_str="Unsupported command."
                )
            else:
                if cmd_name not in RESERVED_COMMANDS:
                    if "deserialize" in self.handler_map[cmd_name]:  # check for deprecated legacy mode
                        serialization = "msgpack" if self.handler_map[cmd_name]["deserialize"] else None
                    else:
                        serialization = self.handler_map[cmd_name]["serialization"]

                    data = ser.deserialize(data, method=serialization)
                    try:
                        response = self.handler_map[cmd_name]["handler"](data)
                    except:
                        self.log(
                            LogLevel.ERR,
                            "encountered error with command: %s\n%s" % (
                                cmd_name,
                                format_exc()
                            ),
                            _pipe=_pipe
                        )
                        response = Response(
                            err_code=ATOM_INTERNAL_ERROR,
                            err_str="encountered an internal exception "
                                    "during command execution: %s" % (cmd_name,)
                        )
                else:
                    # healthcheck/version requests/command_list commands don't
                    # care what data you are sending
                    response = self.handler_map[cmd_name]["handler"]()

                # Add ATOM_USER_ERRORS_BEGIN to err_code to map to element error range
                if isinstance(response, Response):
                    if response.err_code != 0:
                        response.err_code += ATOM_USER_ERRORS_BEGIN
                else:
                    response = Response(
                        err_code=ATOM_CALLBACK_FAILED,
                        err_str=f"Return type of {cmd_name} is not of type Response"
                    )

            # send response on appropriate stream
            kv = vars(response)
            kv["cmd_id"] = cmd_id
            kv["element"] = self.name
            kv["cmd"] = cmd_name
            try:
                _pipe.xadd(self._make_response_id(caller), kv, maxlen=STREAM_LEN)
                _pipe.execute()
            except:
                # If we fail to xadd the response, go ahead and continue
                # we will xack the response to bring it out of pending list.
                # This command will be treated as being "handled" and will not
                # be re-attempted
                pass

            # `XACK` the command we have just completed back to the consumer
            # group to remove the command from the consumer group pending
            # entry list (PEL).
            try:
                _pipe.xack(
                    stream_name,
                    group_name,
                    cmd_id
                )
                _pipe.execute()
            except:
                self.log(
                    LogLevel.ERR,
                    "encountered error during xack (stream name:%s, group name: "
                    "%s, cmd_id: %s)\n%s" % (
                        stream_name,
                        group_name,
                        cmd_id,
                        format_exc()
                    ),
                    _pipe=_pipe
                )

    def _command_loop_join(self, join_timeout=10.0):
        """Waits for all threads from command loop to be finished"""
        for p in self.processes:
            p.join(join_timeout)

    def command_loop_shutdown(self, block=False, join_timeout=10.0):
        """Triggers graceful exit of command loop"""
        self._command_loop_shutdown.set()
        if block:
            self._command_loop_join(join_timeout=join_timeout)

    def command_send(self,
                     element_name,
                     cmd_name,
                     data="",
                     block=True,
                     ack_timeout=ACK_TIMEOUT,
                     serialization=None,
                     serialize=None,
                     deserialize=None):
        """
        Sends command to element and waits for acknowledge.
        When acknowledge is received, waits for timeout from acknowledge or until response is received.

        Args:
            element_name (str): Name of the element to send the command to.
            cmd_name (str): Name of the command to execute of element_name.
            data: Entry to be passed to the function specified by cmd_name.
            block (bool): Wait for the response before returning from the function.
            ack_timeout (int, optional): Time in milliseconds to wait for ack before
                                         timing out, overrides default value.
            serialization (str, optional): Method of serialization to use;
                                           defaults to None.

            Deprecated:
            serialize (bool, optional): Whether or not to serialize the data with msgpack
                                        before sending it to the command; defaults to None.
            deserialize (bool, optional): Whether or not to deserialize the data with
                                          msgpack in the response; defaults to None.

        Returns:
            A dictionary of the response from the command.
        """
        # cache the last response id at the time we are issuing this command, since this can get overwritten
        local_last_id = self.response_last_id
        timeout = None
        resp = None
        data = format_redis_py(data)

        # Send command to element's command stream
        if serialize is not None:  # check for deprecated legacy mode
            serialization = "msgpack" if serialize else None

        data = ser.serialize(data, method=serialization) if (data != "") else data

        cmd = Cmd(self.name, cmd_name, data)
        _pipe = self._rpipeline_pool.get()
        _pipe.xadd(self._make_command_id(element_name), vars(cmd), maxlen=STREAM_LEN)
        cmd_id = _pipe.execute()[-1].decode()
        _pipe = self._release_pipeline(_pipe)

        # Receive acknowledge from element
        # You have no guarantee that the response from the xread is for your specific thread,
        # so keep trying until we either receive our ack, or timeout is exceeded
        start_read = time.time()
        elapsed_time_ms = (time.time() - start_read) * 1000
        while True:
            responses = self._rclient.xread(
                {self._make_response_id(self.name): local_last_id},
                block=max(int(ack_timeout - elapsed_time_ms), 1)
            )
            if not responses:
                elapsed_time_ms = (time.time() - start_read) * 1000
                if elapsed_time_ms >= ack_timeout:
                    err_str = f"Did not receive acknowledge from {element_name}."
                    self.log(LogLevel.ERR, err_str)
                    return vars(Response(err_code=ATOM_COMMAND_NO_ACK, err_str=err_str))
                    break
                else:
                    continue

            stream, msgs = responses[0]  # we only read one stream
            for id, response in msgs:
                local_last_id = id.decode()

                if b"element" in response and response[b"element"].decode() == element_name \
                and b"cmd_id" in response and response[b"cmd_id"].decode() == cmd_id \
                and b"timeout" in response:
                    timeout = int(response[b"timeout"].decode())
                    break

                self._update_response_id_if_older(local_last_id)

            # If the response we received wasn't for this command, keep trying until ack timeout
            if timeout is not None:
                break

        if timeout is None:
            err_str = f"Did not receive acknowledge from {element_name}."
            self.log(LogLevel.ERR, err_str)
            return vars(Response(err_code=ATOM_COMMAND_NO_ACK, err_str=err_str))

        # Receive response from element
        # You have no guarantee that the response from the xread is for your specific thread,
        # so keep trying until we either receive our response, or timeout is exceeded
        start_read = time.time()
        while True:
            elapsed_time_ms = (time.time() - start_read) * 1000
            if elapsed_time_ms >= timeout:
                break

            responses = self._rclient.xread(
                {self._make_response_id(self.name): local_last_id},
                block=max(int(timeout - elapsed_time_ms), 1)
            )
            if not responses:
                err_str = f"Did not receive response from {element_name}."
                self.log(LogLevel.ERR, err_str)
                return vars(Response(err_code=ATOM_COMMAND_NO_RESPONSE, err_str=err_str))

            stream_name, msgs = responses[0]  # we only read from one stream
            for msg in msgs:
                id, response = msg
                local_last_id = id.decode()

                if b"element" in response and response[b"element"].decode() == element_name \
                and b"cmd_id" in response and response[b"cmd_id"].decode() == cmd_id \
                and b"err_code" in response:
                    err_code = int(response[b"err_code"].decode())
                    err_str = response[b"err_str"].decode() if b"err_str" in response else ""
                    if err_code != ATOM_NO_ERROR:
                        self.log(LogLevel.ERR, err_str)

                    response_data = response.get(b"data", "")
                    # check response for serialization method; if not present, use user specified method
                    if b"ser" in response:
                        serialization = response[b"ser"].decode()
                    elif deserialize is not None:  # check for deprecated legacy mode
                        serialization = "msgpack" if deserialize else None

                    try:
                        response_data = (ser.deserialize(response_data, method=serialization) if
                                         (len(response_data) != 0) else response_data)
                    except TypeError:
                        self.log(LogLevel.WARNING, "Could not deserialize response.")

                    # Make the final response
                    resp = vars(Response(data=response_data, err_code=err_code, err_str=err_str))
                    break

            self._update_response_id_if_older(local_last_id)
            if resp is not None:
                return resp

            # If the response we received wasn't for this command, keep trying until timeout
            continue

        # Proper response was not in responses
        err_str = f"Did not receive response from {element_name}."
        self.log(LogLevel.ERR, err_str)
        return vars(Response(err_code=ATOM_COMMAND_NO_RESPONSE, err_str=err_str))

    def entry_read_loop(self, stream_handlers, n_loops=None, timeout=MAX_BLOCK, serialization=None, force_serialization=False, deserialize=None):
        """
        Listens to streams and pass any received entry to corresponding handler.

        Args:
            stream_handlers (list of messages.StreamHandler):
            n_loops (int): Number of times to send the stream entry to the handlers.
            timeout (int): How long to block on the stream. If surpassed, the function returns.
            serialization (str, optional): If deserializing, the method of serialization
                                           to use; defaults to None.
            force_serialization (bool): Boolean to ignore "ser" key if found
                in favor of the user-passed serialization. Defaults to false.

            Deprecated:
            deserialize (bool, optional): Whether or not to deserialize the entries
                                          using msgpack; defaults to None.
        """
        if n_loops is None:
            # Create an infinite loop
            n_loops = iter(int, 1)
        else:
            n_loops = range(n_loops)

        streams = {}
        stream_handler_map = {}
        for stream_handler in stream_handlers:
            if not isinstance(stream_handler, StreamHandler):
                raise TypeError(f"{stream_handler} is not a StreamHandler!")
            stream_id = self._make_stream_id(stream_handler.element, stream_handler.stream)
            streams[stream_id] = self._get_redis_timestamp()
            stream_handler_map[stream_id] = stream_handler.handler
        for _ in n_loops:
            stream_entries = self._rclient.xread(streams, block=timeout)
            if not stream_entries:
                return
            for stream, msgs in stream_entries:
                for uid, entry in msgs:
                    streams[stream] = uid
                    entry = self._decode_entry(entry)
                    serialization = self._get_serialization_method(entry, serialization, force_serialization, deserialize)
                    entry = self._deserialize_entry(entry, method=serialization)
                    entry["id"] = uid.decode()
                    stream_handler_map[stream.decode()](entry)

    def entry_read_n(self, element_name, stream_name, n, serialization=None, force_serialization=False, deserialize=None):
        """
        Gets the n most recent entries from the specified stream.

        Args:
            element_name (str): Name of the element to get the entry from.
            stream_name (str): Name of the stream to get the entry from.
            n (int): Number of entries to get.
            serialization (str, optional): The method of deserialization to use;
                                           defaults to None.
            force_serialization (bool): Boolean to ignore "ser" key if found
                in favor of the user-passed serialization. Defaults to false.

            Deprecated:
            deserialize (bool, optional): Whether or not to deserialize the entries\
                                          using msgpack; defaults to None.

        Returns:
            List of dicts containing the data of the entries
        """
        entries = []
        stream_id = self._make_stream_id(element_name, stream_name)
        uid_entries = self._rclient.xrevrange(stream_id, count=n)
        for uid, entry in uid_entries:
            entry = self._decode_entry(entry)
            serialization = self._get_serialization_method(entry, serialization, force_serialization, deserialize)
            entry = self._deserialize_entry(entry, method=serialization)
            entry["id"] = uid.decode()
            entries.append(entry)

        return entries

    def entry_read_since(self,
                         element_name,
                         stream_name,
                         last_id="$",
                         n=None,
                         block=None,
                         serialization=None,
                         force_serialization=False,
                         deserialize=None):
        """
        Read entries from a stream since the last_id.

        Args:
            element_name (str): Name of the element to get the entry from.
            stream_name (str): Name of the stream to get the entry from.
            last_id (str, optional): Time from which to start get entries from. If '0', get all entries.
                If '$' (default), get only new entries after the function call (blocking).
            n (int, optional): Number of entries to get. If None, get all.
            block (int, optional): Time (ms) to block on the read. If 0, block forever.
                If None, don't block.
            serialization (str, optional): Method of deserialization to use;
                                           defaults to None.
            force_serialization (bool): Boolean to ignore "ser" key if found
                in favor of the user-passed serialization. Defaults to false.

            Deprecated:
            deserialize (bool, optional): Whether or not to deserialize the entries
                                          using msgpack; defaults to None.
        """
        streams, entries = {}, []
        stream_id = self._make_stream_id(element_name, stream_name)
        streams[stream_id] = last_id
        stream_entries = self._rclient.xread(streams, count=n, block=block)
        stream_names = [x[0].decode() for x in stream_entries]
        if not stream_entries or stream_id not in stream_names:
            return entries
        for stream_name, msgs in stream_entries:
            if stream_name.decode() == stream_id:
                for uid, entry in msgs:
                    entry = self._decode_entry(entry)
                    serialization = self._get_serialization_method(entry, serialization, force_serialization, deserialize)
                    entry = self._deserialize_entry(entry, method=serialization)
                    entry["id"] = uid.decode()
                    entries.append(entry)
        return entries

    def entry_write(self, stream_name, field_data_map, maxlen=STREAM_LEN, serialization=None, serialize=None):
        """
        Creates element's stream if it does not exist.
        Adds the fields and data to a Entry and puts it in the element's stream.

        Args:
            stream_name (str): The stream to add the data to.
            field_data_map (dict): Dict which creates the Entry. See messages.Entry for more usage.
            maxlen (int, optional): The maximum number of data to keep in the stream.
            serialization (str, optional): Method of serialization to use;
                                           defaults to None.

            Deprecated:
            serialize (bool, optional): Whether or not to serialize the entry using
                                        msgpack; defaults to None.

        Return: ID of item added to stream
        """
        self.streams.add(stream_name)
        field_data_map = format_redis_py(field_data_map)

        if serialize is not None:  # check for deprecated legacy mode
            serialization = "msgpack" if serialize else None

        ser_field_data_map = {}
        for k, v in field_data_map.items():
            if k in ENTRY_RESERVED_KEYS:
                raise ValueError(f"Invalid key \"{k}\": \"{k}\" is a reserved entry key")
            ser_field_data_map[k] = ser.serialize(v, method=serialization)

        ser_field_data_map["ser"] = str(serialization) if serialization is not None else "none"
        entry = Entry(ser_field_data_map)

        _pipe = self._rpipeline_pool.get()
        _pipe.xadd(self._make_stream_id(self.name, stream_name), vars(entry), maxlen=maxlen)
        ret = _pipe.execute()
        _pipe = self._release_pipeline(_pipe)

        if ((not isinstance(ret, list)) or (len(ret) != 1)
                or (not isinstance(ret[0], bytes))):
            print(ret)
            raise ValueError("Failed to write data to stream")

        return ret[0].decode()

    def log(self, level, msg, stdout=True, _pipe=None):
        """
        Writes a message to log stream with loglevel.

        Args:
            level (messages.LogLevel): Unix syslog severity of message.
            message (str): The message to write for the log.
            stdout (bool, optional): Whether to write to stdout or only write to log stream.
        """
        log = Log(self.name, self.host, level, msg)
        _release_pipe = False

        if _pipe is None:
            _release_pipe = True
            _pipe = self._rpipeline_pool.get()
        _pipe.xadd("log", vars(log), maxlen=STREAM_LEN)
        _pipe.execute()
        if _release_pipe:
            _pipe = self._release_pipeline(_pipe)

        if stdout:
            print(msg)

    def reference_create(self, *data, serialization=None, serialize=None, timeout_ms=10000):
        """
        Creates one or more expiring references (similar to a pointer) in the atom system.
        This will typically be used when we've gotten a piece of data from a
        stream and we want it to persist past the length of time it would live
        in the stream s.t. we can pass it to other commands/elements. The
        references will simply be cached values in redis and will expire after
        the timeout_ms amount of time.

        Args:
            data (binary or object): one or more data items to be included in the reference
            timeout_ms (int, optional): How long the reference should persist in atom
                        unless otherwise extended/deleted. Set to 0 to have the
                        reference never time out (generally a terrible idea)
            serialization (str, optional): Method of serialization to use;
                                           defaults to None.

            Deprecated:
            serialize (bool, optional): whether or not to serialize the data using
                                        msgpack before creating the reference

        Return:
            List of references corresponding to the arguments passed
        """
        keys = []

        if serialize is not None:  # check for deprecated legacy mode
            serialization = "msgpack" if serialize else None

        _pipe = self._rpipeline_pool.get()
        px_val = timeout_ms if timeout_ms != 0 else None
        for datum in data:
            # Get the key name for the reference to use in redis
            key = self._make_reference_id()

            # Now, we can go ahead and do the SET in redis for the key
            # Expire as set by the user
            serialized_datum = ser.serialize(datum, method=serialization)
            key = key + ":ser:" + (str(serialization) if serialization is not None else "none")
            _pipe.set(key, serialized_datum, px=px_val, nx=True)
            keys.append(key)
        response = _pipe.execute()
        _pipe = self._release_pipeline(_pipe)

        if not all(response):
            raise ValueError(f"Failed to create reference! response {response}")

        # Return the key that was generated for the reference
        return keys

    def reference_create_from_stream(self, element, stream, stream_id="", timeout_ms=10000):
        """
        Creates an expiring reference (similar to a pointer) in the atom system.
        This API will take an element and a stream and, depending on the value
        of the stream_id field, will create a reference within Atom without
        the data ever having left Redis. This is optimal for performance and
        memory reasons. If the id arg is "" then we will make a reference
        from the most recent piece of data. If it is a particular ID we will
        make a reference from that piece of data.

        Since streams have multiple key:value pairs, one reference per key
        in the stream will be created, and the return type is a dictionary mapping
        stream keys to references.  The references are named so that the stream key
        is also included in the name of the corresponding reference.

        Args:

            element (string) : Name of the element whose stream we want to
                        make a reference from
            stream (string) : Stream from which we want to make a reference
            id (string) : If "", will use the most recent value from the
                        stream. Else, will try to make a reference from the
                        particular stream ID
            timeout_ms (int): How long the reference should persist in atom
                        unless otherwise extended/deleted. Set to 0 to have the
                        reference never time out (generally a terrible idea)

        Return:
            dictionary mapping stream keys to reference keys. Raises
            an error on failure.
        """

        if self._stream_reference_sha is None:
            raise ValueError("Lua script not loaded -- unable to call reference_create_from_stream")

        # Make the new reference key
        key = self._make_reference_id()

        # Get the stream we'll be reading from
        stream_name = self._make_stream_id(element, stream)

        # Call the script to make a reference
        _pipe = self._rpipeline_pool.get()
        _pipe.evalsha(self._stream_reference_sha, 0, stream_name, stream_id, key, timeout_ms)
        data = _pipe.execute()
        _pipe = self._release_pipeline(_pipe)

        if (type(data) != list) or (len(data) != 1) or (type(data[0]) != list):
            raise ValueError("Failed to make reference!")

        # Make a dictionary to return from the response
        key_dict = {}
        for key in data[0]:
            key_val = key.decode().split(':')[-1]
            key_dict[key_val] = key

        return key_dict

    def reference_get(self, *keys, serialization=None, force_serialization=False, deserialize=None):
        """
        Gets one or more reference from the atom system. Reads the key(s) from redis
        and returns the data, performing a serialize/deserialize operation on each
        key as commanded by the user

        Args:
            keys (str): One or more keys of references to get from Atom
            serialization (str, optional): If deserializing, the method of serialization to use; defaults to msgpack.
            force_serialization (bool): Boolean to ignore "ser" key if found
                in favor of the user-passed serialization. Defaults to false.

            Deprecated:
            deserialize (bool, optional): Whether or not to deserialize reference; defaults to False.
        Return:
            List of items corresponding to each reference key passed as an argument
        """

        # Get the data
        _pipe = self._rpipeline_pool.get()
        for key in keys:
            _pipe.get(key)
        data = _pipe.execute()
        _pipe = self._release_pipeline(_pipe)

        if type(data) is not list:
            raise ValueError(f"Invalid response from redis: {data}")

        deserialized_data = [ ]
        for key, ref in zip(keys, data):
            # look for serialization method in reference key first; if not present use user specified method
            key_split = key.split(':') if type(key) == str else key.decode().split(':')

            # Need to reformat the data into a dictionary with a "ser"
            #   key like it comes in on entries to use the shared logic function
            get_serialization_data = {}
            if "ser" in key_split:
                get_serialization_data["ser"] = key_split[key_split.index("ser") + 1]

            # Use the serialization data to get the method for deserializing
            #   according to the user's preference
            serialization = self._get_serialization_method(
                get_serialization_data,
                serialization,
                force_serialization,
                deserialize
            )

            # Deserialize the data
            deserialized_data.append(ser.deserialize(ref, method=serialization) if ref is not None else None)

        return deserialized_data

    def reference_delete(self, *keys):
        """
        Deletes one or more references and cleans up their memory

        Args:
            keys (strs): Keys of references to delete from Atom
        """

        # Unlink the data
        _pipe = self._rpipeline_pool.get()
        for key in keys:
            _pipe.delete(key)
        data = _pipe.execute()
        _pipe = self._release_pipeline(_pipe)

        if type(data) is not list:
            raise ValueError(f"Invalid response from redis: {data}")
        if all(data) != 1:
            raise KeyError(f"Reference {key} not in redis")

    def reference_update_timeout_ms(self, key, timeout_ms):
        """
        Updates the timeout for an existing reference. This might want to
        be done as we won't know exactly how long we'll need the key for
        at the original point in time for which we created it

        Args:
            key (str): Key of a reference for which we want to update the
                        timeout
            timeout_ms (int): Timeout at which we want the key to expire.
                        Pass <= 0 for no timeout, i.e. never expire (generally
                        a terrible idea)

        """
        _pipe = self._rpipeline_pool.get()

        # Call pexpeire to set the timeout in ms if we got a positive
        #   nonzero timeout, else call persist to remove any existing
        #   timeout
        if timeout_ms > 0:
            _pipe.pexpire(key, timeout_ms)
        else:
            _pipe.persist(key)

        data = _pipe.execute()
        _pipe = self._release_pipeline(_pipe)

        # Make sure there's only one value in the data return
        if type(data) != list and len(data) != 1:
            raise ValueError(f"Invalid response from redis: {data}")

        if data[0] != 1:
            raise KeyError(f"Reference {key} not in redis")

    def reference_get_timeout_ms(self, key):
        """
        Get the current amount of ms left on the reference. Mainly useful
        for debug I'd imagine. Returns -1 if no timeout, else the timeout
        in ms.

        Args:
            key (str):  Key of a reference for which we want to get the
                        timeout ms for.
        """
        _pipe = self._rpipeline_pool.get()
        _pipe.pttl(key)
        data = _pipe.execute()
        _pipe = self._release_pipeline(_pipe)

        if type(data) != list and len(data) != 1:
            raise ValueError(f"Invalid response from redis: {data}")

        if data[0] == -2:
            raise KeyError(f"Reference {key} doesn't exist")

<<<<<<< HEAD
        return data[0]

    def metric_create(self, key, retention=60000, labels=None, rules=None):
        """
        Create a metric at the given key with retention and labels.

        Args:
            key (str): Key to use for the metric
            retention (int, optional): How long to keep data for the metric,
                in milliseconds. Default 60000ms == 1 minute. Be careful with
                this, it will grow unbounded if set to 0.
            labels (dictionary, optional): Optional labels to add to the
                data. Each key should be a string and each value should also
                be a string.
            rules (dictionary, optional): Optional dictionary of rules to apply
                to the metric using TS.CREATERULE (https://oss.redislabs.com/redistimeseries/commands/#tscreaterule)
                Each key in the dictionary should be a new time series key and
                the value should be a tuple with the following items:
                    [0]: aggregation type (str, one of: avg, sum, min, max, range, count, first, last, std.p, std.s, var.p, var.s)
                    [1]: aggregation time bucket (int, milliseconds over which to perform aggregation)
                    [2]: aggregation retention, i.e. how long to keep this aggregated stat for
        """

        _pipe, prev_len = self._get_metrics_pipeline()
        _pipe.create(key, retention_msecs=retention, labels=labels)
        if rules:
            for rule in rules.keys():
                _pipe.create(rule, retention_msecs=rules[rule][2], labels=labels)
                _pipe.createrule(key, rule, rules[rule][0], rules[rule][1])
        data = self._release_metrics_pipeline(_pipe, prev_len, execute=True)
        return data

    def metric_add(self, key, value, timestamp='*', use_curr_time=False, execute=True, retention=60000, labels=None):
        """
        Adds a metric at the given key with the given value. Timestamp
            can be set if desired, leaving at the default of '*' will result
            in using the redis-server's timestamp which is usually good enough.

        NOTE: The execute argument is quite interesting! By default, we will
        execute, which means we'll go ahead and transact the metric to the
        redis server. This may not be something you want to do in the critical
        path, however. So, we offer the option to add the command to the
        pipeline but not execute it. This will then require an explicit call to
        metrics_flush() which will iterate over all of the outstanding
        pipelines and execute them, thereby flushing everyone's metrics. It's
        recommended not to set execute=False unless you're in the critical
        path of a timing-intense task and can't afford the network
        transaction, but it's a nice feature to have to allow the metrics to
        be buffered in-memory if that is a use case of yours. One thing that
        will be affected by the execute=False will be the timestamp of your
        packet if left as '*', i.e. the timestamp won't be recorded
        until the metric hits the server so there will be some jitter/inaccuracy.
        Due to this and due to the fact that two metrics hitting the server at the
        same time will throw an error since they'll resolve to the same
        timestamp we'll force the behvaior as if use_curr_time=True when
        we set execute=False.

        NOTE: REDIS TIME-SERIES WILL AUTO-CREATE THE METRIC IF IT DOES NOT
            EXIST. This is being tracked in
                https://github.com/RedisTimeSeries/RedisTimeSeries/issues/397

            As such, we have a retention argument here similar to
            metric_create. It is not recommended to rely on this as you cannot
            add rules in this step. Please do not rely on this -- the reason
            the retention is broken out here is that the default is 0 and thus
            the fail cause for calling metric_add without calling metric_create
            would be unbounded growth of a metric which is quite bad. It's not
            worth the overhead of checking in redis to prevent this, use the
            API in this way if you must but please be warned.

        Args:
            key (str): Key to use for the metric
            value (int/float): Value to be adding to the time series
            timetamp (int, optional): Timestamp to use for the value in the time
                series. Leave at default to use the redis server's built-in
                timestamp.
            use_curr_time (bool, optional): If TRUE, ignores timestamp argument
                and sets the timestamp to the current wallclock time in
                milliseconds. This is useful for async patterns where you don't
                know how long it will take for the timestamp to get to the
                redis server. NOTE: execute = TRUE triggers the same behavior.
            execute (bool, optional): Leave TRUE (default) to send the metric to
                the redis server in this function call. Leave FALSE to just add
                the metric to the pipeline (buffering it in memory) until it gets
                written out either by someone else or with a flush() call. See
                note above.
            labels (dictionary, optional): Optional labels to add to the
                data. Each key should be a string and each value should also
                be a string.
            retention (int, optional): How long to keep data for the metric,
                in milliseconds. Default 60000ms == 1 minute. Be careful with
                this, it will grow unbounded if set to 0.
        """

        _pipe, prev_len = self._get_metrics_pipeline()
        timestamp_val = timestamp if (not use_curr_time and execute) else int(round(time.time() * 1000))
        _pipe.add(key, timestamp_val, value, retention_msecs=retention, labels=labels)
        data = self._release_metrics_pipeline(_pipe, prev_len, execute=execute)
        return data

    def metrics_flush(self):
        """
        Attempt to execute all currently outstanding async pipelines, if any

        NOTE: Not technically guaranteed to flush all stats. There's
        a condition in the logic where as we're looping over the async
        pool there is an async-style pipeline (or multiple) out in the
        wild that will be returned to the pool when done. If this happens
        then that particular pipeline will not be flushed. We shouldn't
        be able to get into any terrible patterns here where such a pattern
        always holds -- it's pretty unlikely to be the case (famous last
        words). For now it's OK, we'll come back to it if it turns out to
        be a problem.
        """

        while not self._mpipeline_async_pool.empty():
            try:
                pipeline = self._mpipeline_async_pool.get()
            except queue.Empty:
                break

            self._metrics_execute(pipeline)
            pipeline.reset()
            self._mpipeline_pool.put(pipeline)
=======
        return data[0]
>>>>>>> 7272de34
<|MERGE_RESOLUTION|>--- conflicted
+++ resolved
@@ -33,14 +33,8 @@
 
 
 class Element:
-<<<<<<< HEAD
     def __init__(self, name, host=None, port=DEFAULT_REDIS_PORT, metrics_port=DEFAULT_METRICS_PORT,
-                 socket_path=DEFAULT_REDIS_SOCKET, metrics_socket_path=DEFAULT_METRICS_SOCKET, conn_timeout_ms=30000):
-=======
-    def __init__(self, name, host=None, port=DEFAULT_REDIS_PORT,
-                 socket_path=DEFAULT_REDIS_SOCKET, conn_timeout_ms=5000,
-                 data_timeout_ms=5000):
->>>>>>> 7272de34
+                 socket_path=DEFAULT_REDIS_SOCKET, metrics_socket_path=DEFAULT_METRICS_SOCKET, conn_timeout_ms=30000, data_timeout_ms=5000):
         """
         Args:
             name (str): The name of the element to register with Atom.
@@ -1530,7 +1524,6 @@
         if data[0] == -2:
             raise KeyError(f"Reference {key} doesn't exist")
 
-<<<<<<< HEAD
         return data[0]
 
     def metric_create(self, key, retention=60000, labels=None, rules=None):
@@ -1654,7 +1647,4 @@
 
             self._metrics_execute(pipeline)
             pipeline.reset()
-            self._mpipeline_pool.put(pipeline)
-=======
-        return data[0]
->>>>>>> 7272de34
+            self._mpipeline_pool.put(pipeline)