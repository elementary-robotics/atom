import os
import time
import gc
import copy
from multiprocessing import Process, Queue
from threading import Thread

from atom import Element
from atom.element import ElementConnectionTimeoutError

import numpy as np
import pytest
import os
import redis

from redistimeseries.client import Client as RedisTimeSeries

from atom import Element
from atom.config import DEFAULT_REDIS_SOCKET, DEFAULT_REDIS_PORT
from atom.config import ATOM_NO_ERROR, ATOM_COMMAND_NO_ACK, ATOM_COMMAND_UNSUPPORTED
from atom.config import ATOM_COMMAND_NO_RESPONSE, ATOM_CALLBACK_FAILED
from atom.config import ATOM_USER_ERRORS_BEGIN, HEALTHCHECK_RETRY_INTERVAL
from atom.config import HEALTHCHECK_COMMAND, VERSION_COMMAND, LANG, VERSION, \
                        COMMAND_LIST_COMMAND
from atom.messages import Response, StreamHandler, LogLevel
from atom.contracts import RawContract, EmptyContract, BinaryProperty
from msgpack import packb, unpackb

pytest.caller_incrementor = 0
pytest.responder_incrementor = 0

TEST_REDIS_SOCKET = os.getenv('TEST_REDIS_SOCKET', DEFAULT_REDIS_SOCKET)
TEST_REDIS_HOST = os.getenv('TEST_REDIS_HOST', None)
TEST_REDIS_PORT = os.getenv('TEST_REDIS_PORT', DEFAULT_REDIS_PORT)

class TestAtom():
    def _assert_cleaned_up(self, element):
        for s in element.streams:
            private_sn = element._make_stream_id(element.name, s)
            exists_val = element._rclient.exists(private_sn)
            assert not exists_val, "private redis stream key %s should not exist" % (private_sn,)

    def _element_create(self, name, host=TEST_REDIS_HOST, port=TEST_REDIS_PORT, socket_path=TEST_REDIS_SOCKET, conn_timeout_ms=2000, data_timeout_ms=5000):
        return Element(name, host=host, port=port, socket_path=socket_path, conn_timeout_ms=conn_timeout_ms, data_timeout_ms=data_timeout_ms)

    def _element_start(self, element, caller, read_block_ms=500, do_healthcheck=True, healthcheck_interval=0.5):
        element.command_loop(block=False, read_block_ms=read_block_ms)
        if do_healthcheck:
            caller.wait_for_elements_healthy([element.name], retry_interval=healthcheck_interval)

    def _element_cleanup(self, element):
        element.command_loop_shutdown(block=True)
        element._clean_up()

    def _get_redis_client(self):
        if TEST_REDIS_HOST is not None:
            client = redis.StrictRedis(
                host=TEST_REDIS_HOST,
                port=TEST_REDIS_PORT
            )
        else:
            client = redis.StrictRedis(
                unix_socket_path=TEST_REDIS_SOCKET
            )

        return client

    @pytest.fixture(autouse=True)
    def client(self):
        """
        Run at setup, creates a redis client and flushes
        all existing keys in the DB to ensure no interaction
        between the tests and a fresh startup state between the
        tests
        """

        client = self._get_redis_client()
        client.flushall()
        keys = client.keys()
        assert keys == []
        yield client

        del client

    @pytest.fixture
<<<<<<< HEAD
    def caller(self, metrics):
=======
    def caller(self, client, check_redis_end):
>>>>>>> 7272de34
        """
        Sets up the caller before each test function is run.
        Tears down the caller after each test is run.
        """
        caller_name = "test_caller_%s" % (pytest.caller_incrementor,)
        caller = self._element_create(caller_name)
        yield caller, caller_name
        pytest.caller_incrementor += 1

        # Need to manually call the delete method to
        #   clean up the object since garbage collection
        #   won't get to it until all fixtures have run and
        #   then the check_redis_end fixture won't be able
        #   to see how well we cleaned up
        caller._clean_up()

    @pytest.fixture
<<<<<<< HEAD
    def responder(self, metrics):
=======
    def responder(self, client, check_redis_end):
>>>>>>> 7272de34
        """
        Sets up the responder before each test function is run.
        Tears down the responder after each test is run.
        """
        responder_name = "test_responder_%s"  % (pytest.responder_incrementor,)
        responder = self._element_create(responder_name)
        yield responder, responder_name
        pytest.responder_incrementor += 1

        # Need to manually call the delete method to
        #   clean up the object since garbage collection
        #   won't get to it until all fixtures have run and
        #   then the check_redis_end fixture won't be able
        #   to see how well we cleaned up
        responder._clean_up()

    @pytest.fixture(autouse=True)
    def check_redis_end(self):
        """
        Runs at end -- IMPORTANT: must depend on caller and responder
        in order to ensure it runs after the caller and responder
        cleanup.
        """

        client = self._get_redis_client()
        yield client

        keys = client.keys()
        assert (keys == [] or keys == [b'log'])

        del client

    @pytest.fixture
    def metrics(self):
        metrics = RedisTimeSeries(
            unix_socket_path="/shared/metrics.sock"
        )
        metrics.flushall()
        yield metrics
        del metrics

    def test_caller_responder_exist(self, caller, responder):
        """
        Ensures that the caller and responder were created with the proper names.
        """
        caller, caller_name = caller
        responder, responder_name = responder

        print(caller.get_all_elements())
        assert responder_name in caller.get_all_elements()
        assert caller_name in responder.get_all_elements()


    def test_id_generation(self, caller):
        """
        Ensures id generation functions are working with expected input.
        """
        caller, caller_name = caller

        assert caller._make_response_id("abc") == "response:abc"
        assert caller._make_command_id("abc") == "command:abc"
        assert caller._make_stream_id("abc", "123") == "stream:abc:123"

    def test_command_in_redis(self, caller, responder):
        """
        Tests caller sending command and verifies that command was sent properly in Redis.
        """
        caller, caller_name = caller
        responder, responder_name = responder

        proc = Process(target=caller.command_send, args=(responder_name, "test_cmd", 0,))
        proc.start()
        data = caller._rclient.xread({caller._make_command_id(responder_name): "$"}, block=1000)
        proc.join()
        stream, msgs = data[0] #since there's only one stream
        assert stream.decode() == "command:%s" % (responder_name,)
        _id, msg = msgs[0]
        assert msg[b"element"].decode() == caller_name
        assert msg[b"cmd"] == b"test_cmd"
        assert msg[b"data"] == b"0"

    def test_add_entry_and_get_n_most_recent(self, caller, responder):
        """
        Adds 10 entries to the responder's stream and makes sure that the
        proper values are returned from get_n_most_recent.
        """
        caller, caller_name = caller
        responder, responder_name = responder

        for i in range(10):
            responder.entry_write("test_stream", {"data": i})
        entries = caller.entry_read_n(responder_name, "test_stream", 5)
        assert len(entries) == 5
        assert entries[0]["data"] == b"9"
        assert entries[-1]["data"] == b"5"

    def test_add_entry_and_get_n_most_recent_legacy_serialize(self, caller, responder):
        """
        Adds 10 entries to the responder's stream with legacy serialization and makes sure
        that the proper values are returned from get_n_most_recent.
        """
        caller, caller_name = caller
        responder, responder_name = responder

        for i in range(10):
            data = {"data": i}
            responder.entry_write("test_stream_serialized", data, serialize=True)
            # Ensure that serialization keeps the original data in tact
            assert data["data"] == i
        entries = caller.entry_read_n(responder_name, "test_stream_serialized", 5, deserialize=True)
        assert len(entries) == 5
        assert entries[0]["data"] == 9
        assert entries[-1]["data"] == 5

    def test_add_entry_and_get_n_most_recent_arrow_serialized(self, caller, responder):
        """
        Adds 10 entries to the responder's stream with Apache Arrow serialization and makes sure
        that the proper values are returned from get_n_most_recent without specifying deserialization
        method in method call, instead relying on serialization key embedded within entry.
        """
        caller, caller_name = caller
        responder, responder_name = responder

        for i in range(10):
            data = {"data": i}
            responder.entry_write("test_stream_arrow_serialized", data, serialization="arrow")
            # Ensure that serialization keeps the original data in tact
            assert data["data"] == i
        entries = caller.entry_read_n(responder_name,
                                      "test_stream_arrow_serialized",
                                      5)
        assert len(entries) == 5
        assert entries[0]["data"] == 9
        assert entries[-1]["data"] == 5

    def test_add_entry_and_get_n_most_recent_arrow_numpy_serialized(self, caller, responder):
        """
        Adds 10 entries to the responder's stream with Apache Arrow serialization and makes sure
        that the proper values are returned from get_n_most_recent without specifying deserialization
        method in method call, instead relying on serialization key embedded within entry.
        """
        caller, caller_name = caller
        responder, responder_name = responder

        for i in range(10):
            data = {"data":np.ones((3,3)) * i}
            responder.entry_write("test_stream_arrow_numpy_serialized", data, serialization="arrow")
        entries = caller.entry_read_n(responder_name,
                                      "test_stream_arrow_numpy_serialized",
                                      5)
        assert len(entries) == 5
        assert np.array_equal(entries[0]["data"], np.ones((3,3)) * 9)
        assert np.array_equal(entries[-1]["data"], np.ones((3,3)) * 5)

    def test_add_entry_arrow_serialize_custom_type(self, caller, responder):
        """
        Attempts to add an arrow-serialized entry of a custom (not Python built-in) type.
        Ensures that TypeError is raised.
        """
        caller, caller_name = caller
        responder, responder_name = responder

        class CustomClass():
            pass

        inst = CustomClass()

        with pytest.raises(TypeError) as excinfo:
            responder.entry_write("test_arrow_custom_type", {"data": inst}, serialization="arrow")

        print(excinfo.value)
        assert "not serializeable by pyarrow without pickling" in str(excinfo.value)

        #   Test collection containing non-serializeable type
        with pytest.raises(TypeError) as excinfo:
            responder.entry_write("test_arrow_custom_type", {"data": [inst]}, serialization="arrow")

        print(excinfo.value)
        assert "not serializeable by pyarrow without pickling" in str(excinfo.value)

    def test_add_command(self, responder):
        """
        Ensures that a command can be added to a responder.
        """
        responder, responder_name = responder

        responder.command_add("test_command", lambda x: x, timeout=123)
        assert "test_command" in responder.handler_map
        assert responder.timeouts["test_command"] == 123

    def test_clean_up_stream(self, responder):
        """
        Ensures that a stream can be removed from Redis and removed from responder's streams set.
        """
        responder, responder_name = responder

        responder.entry_write("clean_me", {"data": 0})

        assert "stream:%s:clean_me" % (responder_name,) in responder.get_all_streams()
        responder.clean_up_stream("clean_me")

        assert "stream:%s:clean_me" % (responder_name,) not in responder.get_all_streams()
        assert "clean_me" not in responder.streams
        self._assert_cleaned_up(responder)

    def test_clean_up(self, responder):
        """
        Ensures that a responder can be removed from Redis
        """
        responder, responder_name = responder

        new_responder = self._element_create("new_responder")
        assert "new_responder" in responder.get_all_elements()
        del new_responder
        # Explicitly invoke collection after ref count set to 0
        gc.collect()
        assert "new_responder" not in responder.get_all_elements()

    def test_command_response(self, caller, responder):
        """
        Element sends command and responder returns response.
        Tests expected use case of command response.
        """
        caller, caller_name = caller
        responder, responder_name = responder

        responder.command_add("add_1", add_1)
        self._element_start(responder, caller)
        response = caller.command_send(responder_name, "add_1", 42)
        self._element_cleanup(responder)
        assert response["err_code"] == ATOM_NO_ERROR
        assert response["data"] == b"43"

    def test_log_fail_in_command_loop(self, caller, responder):
        caller, caller_name = caller
        responder, responder_name = responder
        def fail(x):
            raise ValueError("oh no")

        responder.command_add("fail", fail)

        # this should be a non-blocking call
        responder.command_loop(n_procs=1, block=False)
        response = caller.command_send(responder_name, "fail", 42)
        responder.command_loop_shutdown()
        del responder

    def test_command_response_n_procs_2_no_fork(self, caller, responder):
        """
        Element sends command and responder returns response.
        Tests expected use case of command response.
        """
        caller, caller_name = caller
        responder, responder_name = responder

        responder.command_add("add_1", add_1)

        # this should be a non-blocking call
        responder.command_loop(n_procs=2, block=False)

        response = caller.command_send(responder_name, "add_1", 42)
        response2 = caller.command_send(responder_name, "add_1", 43)
        response3 = caller.command_send(responder_name, "add_1", 44)

        responder.command_loop_shutdown()

        assert response["err_code"] == ATOM_NO_ERROR
        assert response["data"] == b"43"

        assert response2["err_code"] == ATOM_NO_ERROR
        assert response2["data"] == b"44"

        assert response3["err_code"] == ATOM_NO_ERROR
        assert response3["data"] == b"45"
        time.sleep(0.5)
        del responder

    def test_command_response_n_procs_2_threads(self, caller, responder):
        """
        Element sends command and responder returns response.
        Tests expected use case of command response.
        """
        caller, caller_name = caller
        responder, responder_name = responder

        responder.command_add("add_1", add_1)

        thread = Thread(target=responder.command_loop, kwargs={'n_procs': 2})
        thread.start()

        response = caller.command_send(responder_name, "add_1", 42)
        response2 = caller.command_send(responder_name, "add_1", 43)
        response3 = caller.command_send(responder_name, "add_1", 44)

        responder.command_loop_shutdown()

        thread.join()

        assert response["err_code"] == ATOM_NO_ERROR
        assert response["data"] == b"43"

        assert response2["err_code"] == ATOM_NO_ERROR
        assert response2["data"] == b"44"

        assert response3["err_code"] == ATOM_NO_ERROR
        assert response3["data"] == b"45"

    def test_command_response_n_procs_2(self, caller, responder):
        """
        Element sends command and responder returns response.
        Tests expected use case of command response.
        """
        caller, caller_name = caller
        responder, responder_name = responder

        responder.command_add("add_1", add_1)

        proc = Process(target=responder.command_loop, kwargs={'n_procs': 2})
        proc.start()

        response = caller.command_send(responder_name, "add_1", 42)
        response2 = caller.command_send(responder_name, "add_1", 43)
        response3 = caller.command_send(responder_name, "add_1", 44)

        responder.command_loop_shutdown()

        proc.join()

        assert response["err_code"] == ATOM_NO_ERROR
        assert response["data"] == b"43"

        assert response2["err_code"] == ATOM_NO_ERROR
        assert response2["data"] == b"44"

        assert response3["err_code"] == ATOM_NO_ERROR
        assert response3["data"] == b"45"

    def test_command_response_legacy_serialized(self, caller, responder):
        """
        Element sends command and responder returns response.
        Tests expected use case of command response.
        """
        caller, caller_name = caller
        responder, responder_name = responder

        def add_1_serialized(data):
            return Response(data+1, serialize=True)

        responder.command_add("add_1_3", add_1_serialized, deserialize=True)
        self._element_start(responder, caller)
        response = caller.command_send(responder_name, "add_1_3", 0, serialize=True, deserialize=True)
        self._element_cleanup(responder)
        assert response["err_code"] == ATOM_NO_ERROR
        assert response["data"] == 1

    def test_command_response_mixed_serialization(self, caller, responder):
        """
        Ensures that command and response are serialized correctly based on serialization specified.
        """
        caller, caller_name = caller
        responder, responder_name = responder

        def add_1_arrow_serialized(data):
            return Response(data + 1, serialization="arrow")

        responder.command_add("test_command", add_1_arrow_serialized, serialization="msgpack")
        assert "test_command" in responder.handler_map
        assert responder.handler_map["test_command"]["serialization"] == "msgpack"
        self._element_start(responder, caller)
        response = caller.command_send(responder_name, "test_command", 123, serialization="msgpack")
        self._element_cleanup(responder)
        assert response["err_code"] == ATOM_NO_ERROR
        assert response["data"] == 124

    def test_listen_on_streams(self, caller, responder):
        """
        Creates two responders publishing entries on their respective streams with
        a caller listening on those streams and publishing data to a new stream.
        This test ensures that the new stream contains all the data from the responders.
        """
        caller, caller_name = caller
        responder, responder_name = responder

        responder_0_name = responder_name + '_0'
        responder_1_name = responder_name + '_1'

        responder_0 = self._element_create(responder_0_name)
        responder_1 = self._element_create(responder_1_name)
        entries = set()

        def entry_write_loop(responder, stream_name, data):
            # Wait until both responders and the caller are ready
            while -1 not in entries or -2 not in entries:
                responder.entry_write(stream_name, {"value": data-2}, serialization="msgpack")
            for i in range(10):
                responder.entry_write(stream_name, {"value": data}, serialization="msgpack")
                data += 2

        def add_entries(data):
            entries.add(data["value"])

        proc_responder_0 = Thread(target=entry_write_loop, args=(responder_0, "stream_0", 0,))
        proc_responder_1 = Thread(target=entry_write_loop, args=(responder_1, "stream_1", 1,))

        stream_handlers = [
            StreamHandler(responder_0_name, "stream_0", add_entries),
            StreamHandler(responder_1_name, "stream_1", add_entries),
        ]
        thread_caller = Thread(target=caller.entry_read_loop, args=(stream_handlers, None, 1000, True,), daemon=True)
        thread_caller.start()
        proc_responder_0.start()
        proc_responder_1.start()
        proc_responder_0.join()
        proc_responder_1.join()
        # Wait to give the caller time to handle all the data from the streams
        thread_caller.join(5.0)
        caller._rclient.delete(f"stream:{responder_0_name}:stream_0")
        caller._rclient.delete(f"stream:{responder_1_name}:stream_1")
        for i in range(20):
            assert i in entries

        self._element_cleanup(responder_0)
        self._element_cleanup(responder_1)

    def test_read_since(self, caller, responder):
        """
        Sets the current timestamp as last_id and writes 5 entries to a stream.
        Ensures that we can get 5 entries since the last id using entry_read_since.
        """
        caller, caller_name = caller
        responder, responder_name = responder

        responder.entry_write("test_stream", {"data": None})

        # Sleep so that last_id is later than the first entry
        time.sleep(0.01)
        last_id = responder._get_redis_timestamp()

        # Sleep so that the entries are later than last_id
        time.sleep(0.01)

        for i in range(5):
            responder.entry_write("test_stream", {"data": i})

        # Ensure this doesn't get an entry (because it's waiting for new entries and they never come)
        entries = caller.entry_read_since(responder_name, "test_stream")
        assert(len(entries) == 0)

        # Ensure this gets all entries
        entries = caller.entry_read_since(responder_name, "test_stream",last_id='0')
        assert(len(entries) == 6)

        # Ensure we get the correct number of entries since the last_id
        entries = caller.entry_read_since(responder_name, "test_stream", last_id)
        assert(len(entries) == 5)

        # Ensure that if we pass n, we get the n earliest entries since last_id
        entries = caller.entry_read_since(responder_name, "test_stream", last_id, 2)
        assert(len(entries) == 2)
        assert entries[-1]["data"] == b"1"

        # Ensure that last_id=='$' only gets new entries arriving after the call
        q = Queue()
        def wrapped_read(q):
            q.put(caller.entry_read_since(responder_name, "test_stream", block=500))
        proc = Process(target=wrapped_read, args=(q,))
        proc.start()
        time.sleep(0.1) #sleep to give the process time to start listening for new entries
        responder.entry_write("test_stream", {"data": None})
        entries = q.get()
        responder.command_loop_shutdown()
        proc.join()
        proc.terminate()
        assert(len(entries) == 1)

    def test_parallel_read_write(self, caller, responder):
        """
        Has the same responder class receiving commands on 1 thread,
        while publishing to a stream on a 2nd thread at high volume.
        Meanwhile, a caller quickly sends a series of commands to the responder and verifies
        we get valid results back.
        Ensures that we can safely send and receive using the same element class without concurrency issues.
        """
        caller, caller_name = caller
        responder, responder_name = responder
        responder_0_name = responder_name + '_0'
        responder_0 = self._element_create(responder_0_name)
        # NO_OP command responds with whatever data it receives
        def no_op_serialized(data):
            return Response(data, serialization="msgpack")
        responder_0.command_add("no_op", no_op_serialized, serialization="msgpack")

        # Entry write loop mimics high volume publisher
        def entry_write_loop(responder):
            for i in range(3000):
                responder.entry_write("stream_0", {"value": 0}, serialization="msgpack")
                time.sleep(0.0001)

        # Command loop thread to handle incoming commands
        self._element_start(responder_0, caller)
        # Entry write thread to publish a whole bunch to a stream
        entry_write_thread = Thread(target=entry_write_loop, args=(responder_0,), daemon=True)
        entry_write_thread.start()

        # Send a bunch of commands to responder and you should get valid responses back,
        # even while its busy publishing to a stream
        try:
            for i in range(20):
                response = caller.command_send(responder_0_name, "no_op", 1, serialization="msgpack")
                assert response["err_code"] == ATOM_NO_ERROR
                assert response["data"] == 1
        finally:
            # Cleanup threads
            entry_write_thread.join()
            self._element_cleanup(responder_0)
            del responder_0

    def test_healthcheck_default(self, caller, responder):
        """
        Verify default healthcheck
        """
        caller, caller_name = caller
        responder, responder_name = responder

        self._element_start(responder, caller)
        response = caller.command_send(responder_name, HEALTHCHECK_COMMAND)
        assert response["err_code"] == ATOM_NO_ERROR
        assert response["data"] == b""
        self._element_cleanup(responder)

    def test_healthcheck_success(self, caller, responder):
        """
        Verify a successful response from a custom healthcheck
        """
        caller, caller_name = caller
        responder = self._element_create('healthcheck_success_responder')

        responder.healthcheck_set(lambda: Response(err_code=0, err_str="We're good"))
        self._element_start(responder, caller)
        response = caller.command_send('healthcheck_success_responder', HEALTHCHECK_COMMAND)
        assert response["err_code"] == ATOM_NO_ERROR
        assert response["data"] == b""
        assert response["err_str"] == "We're good"
        self._element_cleanup(responder)

    def test_healthcheck_failure(self, caller, responder):
        """
        Verify a failed response from a custom healthcheck
        """
        responder = self._element_create('healthcheck_failure_responder')
        caller, caller_name = caller

        responder.healthcheck_set(lambda: Response(err_code=5, err_str="Camera is unplugged"))
        self._element_start(responder, caller, do_healthcheck=False)
        response = caller.command_send('healthcheck_failure_responder', HEALTHCHECK_COMMAND)
        assert response["err_code"] == 5 + ATOM_USER_ERRORS_BEGIN
        assert response["data"] == b""
        assert response["err_str"] == "Camera is unplugged"
        self._element_cleanup(responder)

    def test_wait_for_elements_healthy(self, caller, responder):
        """
        Verify wait_for_elements_healthy success/failure cases
        """
        caller, caller_name = caller
        responder, responder_name = responder

        self._element_start(responder, caller)

        def wait_for_elements_check(caller, elements_to_check):
            caller.wait_for_elements_healthy(elements_to_check)

        wait_for_elements_thread = Thread(target=wait_for_elements_check, args=(caller, [responder_name]), daemon=True)
        wait_for_elements_thread.start()
        # If elements reported healthy, call should have returned quickly and thread should exit
        wait_for_elements_thread.join(0.5)
        assert not wait_for_elements_thread.is_alive()

        wait_for_elements_thread = Thread(target=wait_for_elements_check, args=(caller, [responder_name, 'test_responder_2']), daemon=True)
        wait_for_elements_thread.start()
        # 1 of these elements is missing, so thread is busy and this join call should timeout retrying
        wait_for_elements_thread.join(0.5)
        assert wait_for_elements_thread.is_alive()

        try:
            responder_2 = self._element_create("test_responder_2")
            self._element_start(responder_2, caller, do_healthcheck=False)

            # test_responder_2 is alive now, so both healthchecks should succeed and thread should exit roughly within the retry interval
            wait_for_elements_thread.join(HEALTHCHECK_RETRY_INTERVAL + 1.0)
            assert not wait_for_elements_thread.is_alive()
        finally:
            # Cleanup threads
            self._element_cleanup(responder_2)
            del responder_2

        self._element_cleanup(responder)

    def test_version_command(self, caller, responder):
        """
        Verify the response from the get_element_version command
        """
        caller, caller_name = caller
        responder, responder_name = responder

        self._element_start(responder, caller)
        response = caller.command_send(
            responder_name,
            VERSION_COMMAND,
            serialization="msgpack"
        )
        assert response["err_code"] == ATOM_NO_ERROR
        assert response["data"] == {"version": float(".".join(VERSION.split(".")[:-1])), "language": LANG}
        response2 = caller.get_element_version(responder_name)
        assert response == response2
        self._element_cleanup(responder)

    def test_command_list_command(self, caller, responder):
        """
        Verify the response from the COMMAND_LIST_COMMAND command
        """

        caller, caller_name = caller
        responder, responder_name = responder

        # Test with no commands
        no_command_responder = self._element_create('no_command_responder')
        self._element_start(no_command_responder, caller)
        assert caller.command_send(no_command_responder.name, COMMAND_LIST_COMMAND, serialization="msgpack")["data"] == []
        self._element_cleanup(no_command_responder)
        del no_command_responder

        responder = self._element_create('responder_with_commands')
        # Add commands to responder
        responder.command_add('foo_func1', lambda data: data)
        responder.command_add('foo_func2', lambda: None, timeout=500, serialization="msgpack")
        responder.command_add('foo_func3', lambda x, y: x + y, timeout=1, serialization="msgpack")
        self._element_start(responder, caller)

        # Test with three commands
        response = caller.command_send(responder.name, COMMAND_LIST_COMMAND, serialization="msgpack")
        assert response["err_code"] == ATOM_NO_ERROR
        assert response["data"] == ['foo_func1', 'foo_func2', 'foo_func3']

        self._element_cleanup(responder)

    def test_get_all_commands_with_version(self, caller, responder):
        """
        Ensure get_all_commands only queries support elements.
        """
        caller, caller_name = caller
        responder, responder_name = responder

        # Change responder reported version
        responder.handler_map[VERSION_COMMAND]['handler'] = \
            lambda: Response(data={'language': 'Python', 'version': 0.2}, serialization="msgpack")
        # Create element with normal, supported version
        responder2_name = responder_name + '_2'
        responder2 = self._element_create(responder2_name)

        # Add commands to both responders and start command loop
        responder.command_add('foo_func0', lambda data: data)
        responder2.command_add('foo_func0', lambda: None, timeout=500, serialization="msgpack")
        responder2.command_add('foo_func1', lambda x, y: x + y, timeout=1, serialization="msgpack")
        self._element_start(responder, caller)
        self._element_start(responder2, caller)

        # Retrieve commands
        commands = caller.get_all_commands(
            element_name=[responder_name, responder2_name]
        )
        # Do not include responder's commands as the version is too low
        desired_commands = [f'{responder2_name}:foo_func0', f'{responder2_name}:foo_func1']
        assert commands == desired_commands

        self._element_cleanup(responder)
        self._element_cleanup(responder2)
        del responder2

    def test_get_all_commands(self, caller, responder):
        """
        Verify the response from the get_all_commands command
        """
        caller, caller_name = caller
        responder, responder_name = responder

        # Test with no available commands
        assert caller.get_all_commands() == []

        # Set up two responders
        test_name_1, test_name_2 = responder_name + '_1', responder_name + '_2'
        responder1, responder2 = self._element_create(test_name_1), self._element_create(test_name_2)

        proc1_function_data = [('foo_func0', lambda x: x + 3),
                               ('foo_func1', lambda: None, 10, "arrow"),
                               ('foo_func2', lambda x: None)]
        proc2_function_data = [('foo_func0', lambda y: y * 3, 10),
                               ('other_foo0', lambda y: None, 3, "msgpack"),
                               ('other_foo1', lambda: 5)]

        # Add functions
        for data in proc1_function_data:
            responder1.command_add(*data)
        for data in proc2_function_data:
            responder2.command_add(*data)

        self._element_start(responder1, caller)
        self._element_start(responder2, caller)

        # True function names
        responder1_function_names = [f'{test_name_1}:foo_func{i}' for i in range(3)]
        responder2_function_names = [f'{test_name_2}:foo_func0',
                                     f'{test_name_2}:other_foo0',
                                     f'{test_name_2}:other_foo1']

        # Either order of function names is fine for testing all function names
        command_list = caller.get_all_commands()
        assert (command_list == responder1_function_names + responder2_function_names or
                command_list == responder2_function_names + responder1_function_names)

        # Test just functions for 1
        command_list = caller.get_all_commands(test_name_1)
        assert command_list == responder1_function_names

        # Test just functions for 2
        command_list = caller.get_all_commands(test_name_2)
        assert command_list == responder2_function_names

        self._element_cleanup(responder1)
        self._element_cleanup(responder2)
        del responder1
        del responder2

    def test_no_ack(self, caller, responder):
        """
        Element sends command and responder does not acknowledge.
        """
        caller, caller_name = caller
        responder, responder_name = responder

        responder.command_add("add_1", add_1)
        response = caller.command_send(responder_name, "add_1", 0)
        assert response["err_code"] == ATOM_COMMAND_NO_ACK

    def test_unsupported_command(self, caller, responder):
        """
        Element sends command that responder does not have.
        """
        caller, caller_name = caller
        responder, responder_name = responder

        self._element_start(responder, caller)
        response = caller.command_send(responder_name, "add_1", 0)

        self._element_cleanup(responder)
        assert response["err_code"] == ATOM_COMMAND_UNSUPPORTED

    def test_command_timeout(self, caller, responder):
        """
        Element sends command to responder that does not return data within the timeout.
        """
        caller, caller_name = caller
        responder, responder_name = responder

        # Set a timeout of 10 ms
        responder.command_add("sleep_ms", sleep_ms, 10, serialization='msgpack')
        self._element_start(responder, caller)
        response = caller.command_send(responder_name, "sleep_ms", 1000, serialization='msgpack')
        self._element_cleanup(responder)
        assert response["err_code"] == ATOM_COMMAND_NO_RESPONSE

    def test_handler_returns_not_response(self, caller, responder):
        """
        Element calls command from responder that does not return an object of
        type Response.
        """
        caller, caller_name = caller
        responder, responder_name = responder

        responder.command_add("ret_not_response", lambda x: 0)
        self._element_start(responder, caller)
        response = caller.command_send(responder_name, "ret_not_response", None)
        self._element_cleanup(responder)
        assert response["err_code"] == ATOM_CALLBACK_FAILED

    def test_log(self, caller):
        """
        Writes a log with each severity level and ensures that all the logs exist.
        """
        caller, caller_name = caller
        for i, severity in enumerate(LogLevel):
            caller.log(severity, f"severity {i}", stdout=False)
        logs = caller._rclient.xread({"log": 0})[0][1]
        logs = logs[-8:]
        for i in range(8):
            assert logs[i][1][b"msg"].decode() == f"severity {i}"

    def test_contracts(self):
        class RawContractTest(RawContract):
            data = BinaryProperty(required=True)

        class EmptyContractTest(EmptyContract):
            pass

        test_raw = RawContractTest(data=b'test_binary')
        assert test_raw.to_data() == b'test_binary'

        test_raw = RawContractTest(b'test_binary')
        assert test_raw.to_data() == b'test_binary'

        test_raw = RawContractTest('test_binary')
        assert test_raw.to_data() == b'test_binary'

        test_empty = EmptyContractTest()
        assert test_empty.to_data() == ""

    def test_reference_basic(self, caller):
        caller, caller_name = caller
        data = b'hello, world!'
        ref_id = caller.reference_create(data)[0]
        ref_data = caller.reference_get(ref_id)[0]
        assert ref_data == data
        caller.reference_delete(ref_id)

    def test_reference_doesnt_exist(self, caller):
        caller, caller_name = caller
        ref_id = "nonexistent"
        ref_data = caller.reference_get(ref_id)[0]
        assert ref_data is None

    def test_reference_legacy_serialization(self, caller):
        caller, caller_name = caller
        data = {"hello" : "world", "atom" : 123456, "some_obj" : {"references" : "are fun!"} }
        ref_id = caller.reference_create(data, serialize=True)[0]
        ref_data = caller.reference_get(ref_id, deserialize=True)[0]
        assert ref_data == data
        caller.reference_delete(ref_id)

    def test_reference_arrow(self, caller):
        """
        Creates references serialized with Apache Arrow; gets references and deserializes
        based on serialization method embedded within reference key.
        """
        caller, caller_name = caller
        data = {"hello" : "world", "atom" : 123456, "some_obj" : {"references" : "are fun!"} }
        ref_id = caller.reference_create(data, serialization="arrow")[0]
        ref_data = caller.reference_get(ref_id)[0]
        assert ref_data == data
        caller.reference_delete(ref_id)

    def test_reference_msgpack_dne(self, caller):
        caller, caller_name = caller
        ref_id = "nonexistent"
        ref_data = caller.reference_get(ref_id, serialization="msgpack")[0]
        assert ref_data is None

    def test_reference_multiple(self, caller):
        caller, caller_name = caller
        data = [b'hello, world!', b'robots are fun!']
        ref_ids = caller.reference_create(*data)
        ref_data = caller.reference_get(*ref_ids)
        for i in range(len(data)):
            assert ref_data[i] == data[i]
        caller.reference_delete(*ref_ids)

    def test_reference_multiple_msgpack(self, caller):
        caller, caller_name = caller
        data = [{"hello" : "world", "atom" : 123456, "some_obj" : {"references" : "are fun!"}}, True]
        ref_ids = caller.reference_create(*data, serialization="msgpack")
        ref_data = caller.reference_get(*ref_ids)
        for i in range(len(data)):
            assert ref_data[i] == data[i]
        caller.reference_delete(*ref_ids)

    def test_reference_multiple_mixed_serialization(self, caller):
        caller, caller_name = caller
        data = [{"hello": "world"}, b'123456']
        ref_ids = [ ]
        ref_ids.extend(caller.reference_create(data[0], serialization="msgpack"))
        ref_ids.extend(caller.reference_create(data[1], serialization="none"))
        ref_data = caller.reference_get(*ref_ids)
        for ref, orig in zip(ref_data, data):
            assert ref == orig
        caller.reference_delete(*ref_ids)

    def test_reference_get_timeout_ms(self, caller):
        caller, caller_name = caller
        data = b'hello, world!'
        ref_id = caller.reference_create(data, timeout_ms=1000)[0]
        ref_remaining_ms = caller.reference_get_timeout_ms(ref_id)
        assert ref_remaining_ms > 0 and ref_remaining_ms <= 1000
        time.sleep(0.1)
        ref_still_remaining_ms = caller.reference_get_timeout_ms(ref_id)
        assert (ref_still_remaining_ms < ref_remaining_ms) and (ref_still_remaining_ms > 0)
        caller.reference_delete(ref_id)

    def test_reference_update_timeout_ms(self, caller):
        caller, caller_name = caller
        data = b'hello, world!'
        ref_id = caller.reference_create(data, timeout_ms=1000)[0]
        ref_remaining_ms = caller.reference_get_timeout_ms(ref_id)
        assert ref_remaining_ms > 0 and ref_remaining_ms <= 1000

        caller.reference_update_timeout_ms(ref_id, 10000)
        ref_updated_ms = caller.reference_get_timeout_ms(ref_id)
        assert (ref_updated_ms > 1000) and (ref_updated_ms <= 10000)
        caller.reference_delete(ref_id)

    def test_reference_remove_timeout(self, caller):
        caller, caller_name = caller
        data = b'hello, world!'
        ref_id = caller.reference_create(data, timeout_ms=1000)[0]
        ref_remaining_ms = caller.reference_get_timeout_ms(ref_id)
        assert ref_remaining_ms > 0 and ref_remaining_ms <= 1000

        caller.reference_update_timeout_ms(ref_id, 0)
        ref_updated_ms = caller.reference_get_timeout_ms(ref_id)
        assert ref_updated_ms == -1
        caller.reference_delete(ref_id)

    def test_reference_delete(self, caller):
        caller, caller_name = caller
        data = b'hello, world!'
        ref_id = caller.reference_create(data, timeout_ms=0)[0]
        ref_data = caller.reference_get(ref_id)[0]
        assert ref_data == data

        ref_ms = caller.reference_get_timeout_ms(ref_id)
        assert ref_ms == -1

        caller.reference_delete(ref_id)
        del_data = caller.reference_get(ref_id)[0]
        assert del_data is None

    def test_reference_delete_multiple(self, caller):
        caller, caller_name = caller

        data = [b'hello, world!', b'test']
        ref_ids = caller.reference_create(*data, timeout_ms=0)
        ref_data = caller.reference_get(*ref_ids)
        assert ref_data[0] == data[0]
        assert ref_data[1] == data[1]

        ref_ms = caller.reference_get_timeout_ms(ref_ids[0])
        assert ref_ms == -1
        ref_ms = caller.reference_get_timeout_ms(ref_ids[1])
        assert ref_ms == -1

        caller.reference_delete(*ref_ids)
        del_data = caller.reference_get(*ref_ids)
        assert del_data[0] is None
        assert del_data[1] is None

    def test_reference_delete_msgpack(self, caller):
        caller, caller_name = caller

        data = {"msgpack" : "data"}
        ref_id = caller.reference_create(data, timeout_ms=0, serialization="msgpack")[0]
        ref_data = caller.reference_get(ref_id)[0]
        assert ref_data == data

        ref_ms = caller.reference_get_timeout_ms(ref_id)
        assert ref_ms == -1

        caller.reference_delete(ref_id)
        del_data = caller.reference_get(ref_id)[0]
        assert del_data is None

    def test_reference_expire(self, caller):
        caller, caller_name = caller

        data = {"msgpack" : "data"}
        ref_id = caller.reference_create(data, serialization="msgpack", timeout_ms=100)[0]
        ref_data = caller.reference_get(ref_id)[0]
        assert ref_data == data

        time.sleep(0.2)
        expired_data = caller.reference_get(ref_id)[0]
        assert expired_data is None

    def test_reference_create_from_stream_single_key(self, caller):
        caller, caller_name = caller

        stream_name = "test_ref"
        stream_data = {"data": b"test reference!"}
        caller.entry_write(stream_name, stream_data)
        key_dict = caller.reference_create_from_stream(caller.name, stream_name, timeout_ms=0)
        ref_data = caller.reference_get(key_dict["data"])[0]
        assert ref_data == stream_data["data"]
        caller.reference_delete(key_dict["data"])

    def test_reference_create_from_stream_multiple_keys(self, caller):
        caller, caller_name = caller

        stream_name = "test_ref_multiple_keys"
        stream_data = {"key1": b"value 1!", "key2" : b"value 2!"}
        caller.entry_write(stream_name, stream_data)
        key_dict = caller.reference_create_from_stream(caller.name, stream_name, timeout_ms=0)
        for key in key_dict:
            ref_data = caller.reference_get(key_dict[key])[0]
            assert ref_data == stream_data[key]
        caller.reference_delete(*key_dict.values())

    def test_reference_create_from_stream_multiple_keys_legacy_serialization(self, caller):
        caller, caller_name = caller

        stream_name = "test_ref_multiple_keys"
        stream_data = {"key1": {"nested1": "val1"}, "key2" : {"nested2": "val2"}}
        orig_stream_data = copy.deepcopy(stream_data)
        caller.entry_write(stream_name, stream_data, serialize=True)
        key_dict = caller.reference_create_from_stream(caller.name, stream_name, timeout_ms=0)
        for key in key_dict:
            ref_data = caller.reference_get(key_dict[key], deserialize=True)[0]
            assert ref_data == orig_stream_data[key]
        caller.reference_delete(*key_dict.values())

    def test_reference_create_from_stream_multiple_keys_arrow(self, caller):
        caller, caller_name = caller

        stream_name = "test_ref_multiple_keys"
        stream_data = {"key1": {"nested1": "val1"}, "key2" : {"nested2": "val2"}}
        orig_stream_data = copy.deepcopy(stream_data)
        caller.entry_write(stream_name, stream_data, serialization="arrow")
        key_dict = caller.reference_create_from_stream(caller.name, stream_name, timeout_ms=0)
        for key in key_dict:
            ref_data = caller.reference_get(key_dict[key])[0]
            assert ref_data == orig_stream_data[key]
        caller.reference_delete(*key_dict.values())

    def test_reference_create_from_stream_multiple_keys_persist(self, caller):
        caller, caller_name = caller

        stream_name = "test_ref_multiple_keys"
        stream_data = {"key1": b"value 1!", "key2" : b"value 2!"}
        caller.entry_write(stream_name, stream_data)
        key_dict = caller.reference_create_from_stream(caller.name, stream_name, timeout_ms=0)
        for key in key_dict:
            assert caller.reference_get_timeout_ms(key_dict[key]) == -1
        caller.reference_delete(*key_dict.values())

    def test_reference_create_from_stream_multiple_keys_timeout(self, caller):
        caller, caller_name = caller

        stream_name = "test_ref_multiple_keys"
        stream_data = {"key1": b"value 1!", "key2" : b"value 2!"}
        caller.entry_write(stream_name, stream_data)
        key_dict = caller.reference_create_from_stream(caller.name, stream_name, timeout_ms=100)
        for key in key_dict:
            ref_data = caller.reference_get(key_dict[key])[0]
            assert ref_data == stream_data[key]
        time.sleep(0.2)
        for key in key_dict:
            assert caller.reference_get(key_dict[key])[0] is None

    def test_reference_create_from_stream_multiple_keys_latest(self, caller):
        caller, caller_name = caller

        def get_data(i):
            return {"key1": f"value {i}!", "key2" : f"value {i}!"}

        stream_name = "test_ref_multiple_keys"

        # Write all of the keys and get IDs back
        ids = []
        for i in range(10):
            stream_data = get_data(i)
            ids.append(caller.entry_write(stream_name, stream_data, serialization="msgpack"))

        # Check that we can get each of them individually
        for i, id_val in enumerate(ids):

            # Make the reference to the particular ID
            key_dict = caller.reference_create_from_stream(caller.name, stream_name, stream_id=id_val, timeout_ms=0)

            # Loop over the references and check the data
            for key in key_dict:

                ref_data = caller.reference_get(key_dict[key])[0]
                correct_data = get_data(i)
                assert ref_data == correct_data[key]
            caller.reference_delete(*key_dict.values())

        # Now, check the final piece and make sure it's the most recent
        key_dict = caller.reference_create_from_stream(caller.name, stream_name, timeout_ms=0)

        # Loop over the references and check the data
        for key in key_dict:

            ref_data = caller.reference_get(key_dict[key])[0]
            correct_data = get_data(9)
            assert ref_data == correct_data[key]

        caller.reference_delete(*key_dict.values())

    def test_entry_read_n_ignore_serialization(self, caller):
        caller, caller_name = caller

        test_data = {"some_key" : "some_val"}
        caller.entry_write("test_stream", {"data": test_data}, serialization="msgpack")
        entries = caller.entry_read_n(
            caller_name,
            "test_stream",
            1,
            serialization=None,
            force_serialization=True
        )
        assert test_data == unpackb(entries[0]["data"], raw=False)

    def test_entry_read_since_ignore_serialization(self, caller):
        caller, caller_name = caller

        test_data_1 = {"some_key" : "some_val"}
        test_data_2 = {"some_other_key" : "some_other_val"}
        data_1_id = caller.entry_write("test_stream", {"data": test_data_1}, serialization="msgpack")
        data_2_id = caller.entry_write("test_stream", {"data": test_data_2}, serialization="msgpack")

        entries = caller.entry_read_since(caller_name, "test_stream", last_id=data_1_id, serialization=None, force_serialization=True)
        assert test_data_2 == unpackb(entries[0]["data"], raw=False)

    def test_reference_ignore_serialization(self, caller):
        caller, caller_name = caller

        data = [{"hello" : "world", "atom" : 123456, "some_obj" : {"references" : "are fun!"}}, True]
        ref_ids = caller.reference_create(*data, serialization="msgpack")
        ref_data = caller.reference_get(*ref_ids, serialization=None, force_serialization=True)
        for i in range(len(data)):
            assert unpackb(ref_data[i], raw=False) == data[i]
        caller.reference_delete(*ref_ids)

    def test_command_response_wrong_n_procs(self, caller, responder):
        """
        Element sends command and responder returns response.
        Tests expected use case of command response.
        """
        caller, caller_name = caller
        responder, responder_name = responder

        responder.command_add("add_1", add_1)
        # this should be a non-blocking call
        with pytest.raises(ValueError):
            responder.command_loop(n_procs=-1)

    def test_timeout_ms(self):
        then = time.time()

        with pytest.raises(ElementConnectionTimeoutError):
            e = self._element_create('timeout-element-1', host='10.255.255.1', conn_timeout_ms=2000)
            assert e._redis_connetion_timeout == 2.
            e._rclient.keys()

        now = time.time()
        diff = now - then

        assert int(round(diff, 2)) == 2

    def test_metrics_create_basic(self, caller, metrics):
        caller, caller_name = caller
        caller.metric_create("some_metric", retention=10000)

        data = metrics.info("some_metric")
        assert data.retention_msecs == 10000

    def test_metrics_create_label(self, caller, metrics):
        caller, caller_name = caller
        label_dict = {"single" : "label"}
        caller.metric_create("some_metric", labels=label_dict)

        data = metrics.info("some_metric")
        assert data.labels == label_dict

    def test_metrics_create_labels(self, caller, metrics):
        caller, caller_name = caller
        label_dict = {"label1" : "hello", "label2" : "world"}
        caller.metric_create("some_metric", labels=label_dict)

        data = metrics.info("some_metric")
        assert data.labels == label_dict

    def test_metrics_create_rule(self, caller, metrics):
        caller, caller_name = caller
        rule_dict = {"some_metric_sum" : ("sum", 10000, 200000)}
        caller.metric_create("some_metric", rules=rule_dict)

        data = metrics.info("some_metric")
        assert len(data.rules) == 1
        assert data.rules[0][0] == b'some_metric_sum'
        assert data.rules[0][1] == 10000
        assert data.rules[0][2] == b'SUM'

        data = metrics.info("some_metric_sum")
        assert data.retention_msecs == 200000

    def test_metrics_create_rules(self, caller, metrics):
        caller, caller_name = caller
        rule_dict = {"some_metric_sum" : ("sum", 10000, 200000), "some_metric_avg" : ("avg", 86400, 604800)}

        caller.metric_create("some_metric", rules=rule_dict)

        data = metrics.info("some_metric")
        assert len(data.rules) == 2
        sum_idx = 0 if data.rules[0][0] == b'some_metric_sum' else 1
        avg_idx = 1 if sum_idx == 0 else 0
        assert data.rules[sum_idx][0] == b'some_metric_sum'
        assert data.rules[sum_idx][1] == 10000
        assert data.rules[sum_idx][2] == b'SUM'
        assert data.rules[avg_idx][0] == b'some_metric_avg'
        assert data.rules[avg_idx][1] == 86400
        assert data.rules[avg_idx][2] == b'AVG'

        data = metrics.info("some_metric_sum")
        assert data.retention_msecs == 200000

        data = metrics.info("some_metric_avg")
        assert data.retention_msecs == 604800

    def test_metric_add(self, caller, metrics):
        caller, caller_name = caller
        caller.metric_create("some_metric", retention=10000)
        caller.metric_add("some_metric", 42)

        # make a metric and have the timestamp auto-created
        data = metrics.get("some_metric")
        assert data[1] == 42
        # Make sure the auto-generated timestamp is within 1s of the unix time
        assert ((time.time() * 1000) - data[0] < 1000)

    def test_metric_add_set_timestamp_int(self, caller, metrics):
        caller, caller_name = caller
        caller.metric_create("some_metric", retention=10000)
        caller.metric_add("some_metric", 42, timestamp=1)

        # make a metric and have the timestamp auto-created
        data = metrics.get("some_metric")
        assert data[1] == 42
        assert data[0] == 1

    def test_metric_add_set_timestamp_time(self, caller, metrics):
        caller, caller_name = caller
        curr_time = int(time.time() * 1000)
        caller.metric_create("some_metric", retention=10000)
        caller.metric_add("some_metric", 42, timestamp=curr_time)

        # make a metric and have the timestamp auto-created
        data = metrics.get("some_metric")
        assert data[1] == 42
        assert data[0] == curr_time

    def test_metric_add_multiple(self, caller, metrics):
        caller, caller_name = caller
        curr_time = int(time.time() * 1000)
        caller.metric_create("some_metric", retention=10000)
        caller.metric_add("some_metric", 42)
        time.sleep(0.001)
        caller.metric_add("some_metric", 2020)

        # make a metric and have the timestamp auto-created
        data = metrics.range("some_metric", 0, -1)
        assert data[0][1] == 42
        assert data[1][1] == 2020

    def test_metric_add_multiple_handle_same_timestamp(self, caller, metrics):
        caller, caller_name = caller
        curr_time = int(time.time() * 1000)
        caller.metric_create("some_metric", retention=10000)
        caller.metric_add("some_metric", 42, timestamp=1234)
        caller.metric_add("some_metric", 2020, timestamp=1234)

        # make a metric and have the timestamp auto-created
        data = metrics.range("some_metric", 0, -1)
        assert len(data) == 1
        assert data[0][1] == 42
        assert data[0][0] == 1234

    def test_metric_async(self, caller, metrics):
        caller, caller_name = caller
        caller.metric_create("some_metric", retention=10000)
        caller.metric_add("some_metric", 42, execute=False)

        data = metrics.get("some_metric")
        assert data == None
        caller.metrics_flush()
        data = metrics.get("some_metric")
        assert data[1] == 42

    def test_metric_add_multiple_async(self, caller, metrics):
        caller, caller_name = caller
        curr_time = int(time.time() * 1000)
        caller.metric_create("some_metric", retention=10000)
        caller.metric_add("some_metric", 42, execute=False)
        time.sleep(0.001)
        caller.metric_add("some_metric", 2020, execute=False)
        caller.metrics_flush()

        # make a metric and have the timestamp auto-created
        data = metrics.range("some_metric", 0, -1)
        assert data[0][1] == 42
        assert data[1][1] == 2020

    def test_metric_add_multiple_async_handle_same_timestamp(self, caller, metrics):
        caller, caller_name = caller
        curr_time = int(time.time() * 1000)
        caller.metric_create("some_metric", retention=10000)
        caller.metric_add("some_metric", 42, execute=False)
        caller.metric_add("some_metric", 2020, execute=False)

        data = metrics.get("some_metric")
        assert data == None

        caller.metrics_flush()

        # make a metric and have the timestamp auto-created
        data = metrics.range("some_metric", 0, -1)

        # There's a super-slim chance this makes it through if the
        #   calls are on a millisecond boundary
        assert len(data) == 1 or len(data) == 2

        # Make sure the first piece is there
        assert data[0][1] == 42

        # if the second happens to be there, check it as well
        if len(data) == 2:
            assert data[1][1] == 2020
            assert data[0][0] != data[1][0]

    def test_metric_async_timestamp_no_jitter(self, caller, metrics):
        caller, caller_name = caller
        caller.metric_create("some_metric", retention=10000)
        caller.metric_add("some_metric", 42, execute=False)
        add_time = time.time()

        data = metrics.get("some_metric")
        assert data == None

        time.sleep(2.0)
        flush_time = time.time()

        caller.metrics_flush()
        data = metrics.get("some_metric")
        assert data[1] == 42

        # Make sure the timestamp gets set at the flush and
        #   not the add
        assert (int(1000 * add_time) - data[0]) < 1000
        assert (int(1000 * flush_time) - data[0]) > 2000

    def test_metric_async_use_curr_time(self, caller, metrics):
        caller, caller_name = caller
        caller.metric_create("some_metric", retention=10000)
        caller.metric_add("some_metric", 42, execute=False, use_curr_time=True)
        add_time = time.time()

        data = metrics.get("some_metric")
        assert data == None

        time.sleep(2.0)
        flush_time = time.time()

        caller.metrics_flush()
        data = metrics.get("some_metric")
        assert data[1] == 42

        # Make sure the timestamp gets set at the add and not the
        #   flush
        assert (int(1000 * add_time) - data[0]) < 1000
        assert (int(1000 * flush_time) - data[0]) > 2000


def add_1(x):
    return Response(int(x)+1)

def sleep_ms(x):
    time.sleep(x / 1000.0)<|MERGE_RESOLUTION|>--- conflicted
+++ resolved
@@ -83,11 +83,7 @@
         del client
 
     @pytest.fixture
-<<<<<<< HEAD
-    def caller(self, metrics):
-=======
-    def caller(self, client, check_redis_end):
->>>>>>> 7272de34
+    def caller(self, client, check_redis_end, metrics):
         """
         Sets up the caller before each test function is run.
         Tears down the caller after each test is run.
@@ -105,11 +101,7 @@
         caller._clean_up()
 
     @pytest.fixture
-<<<<<<< HEAD
-    def responder(self, metrics):
-=======
-    def responder(self, client, check_redis_end):
->>>>>>> 7272de34
+    def responder(self, client, check_redis_end, metrics):
         """
         Sets up the responder before each test function is run.
         Tears down the responder after each test is run.
